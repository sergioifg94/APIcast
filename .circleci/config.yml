version: 2
jobs:
  s2i-runtime: &S2i
    docker:
      - image: docker:stable
    working_directory: /opt/app-root/apicast
    environment:
      S2I_VERSION: "1.1.7-226afa1"
      DOCKER_COMPOSE_VERSION: "1.16.1"
      OPENRESTY_VERSION: "1.11.2.5-1"
    steps:
      - run: apk update && apk add wget make bash curl py-pip git openssh-client
      - run: |
          pip install "docker-compose==${DOCKER_COMPOSE_VERSION}"
          docker-compose version
      - setup_remote_docker:
          reusable: true
          exclusive: false
      - checkout
      - run: travis/install-s2i.sh /usr/local/bin # needs to be after checkout because it uses script from the repo
      - run: make runtime-image
      - run: make test-runtime-image gateway-logs --keep-going
  s2i-builder:
    <<: *S2i
    steps:
      - run: apk update && apk add wget make bash curl py-pip git openssh-client
      - run: |
          pip install "docker-compose==${DOCKER_COMPOSE_VERSION}"
          docker-compose version
      - setup_remote_docker:
          reusable: true
          exclusive: false
      - checkout
      - run: travis/install-s2i.sh /usr/local/bin # needs to be after checkout because it uses script from the repo
      - run: make builder-image
      - run: make test-builder-image gateway-logs --keep-going
      - run: make prove-docker
  build:
    docker:
      - image: quay.io/3scale/s2i-openresty-centos7:1.11.2.5-2
        environment:
          TEST_NGINX_BINARY: openresty
          LUA_BIN_PATH: /opt/app-root/bin
          ROVER: /usr/local/openresty/luajit/bin/rover
      - image: redis:3.2.8-alpine
    working_directory: /opt/app-root/apicast
    steps:
      - checkout
<<<<<<< HEAD
      - restore_cache:
          keys:
            - apicast-rocks-{{ arch }}-{{ checksum "Roverfile.lock" }}
            - apicast-rocks-{{ arch }}-{{ .Branch }}
            - apicast-rocks-{{ arch }}-master
      - run: make dependencies
      - save_cache:
          key: apicast-rocks-{{ arch }}-{{ checksum "Roverfile.lock" }}
          paths:
            - lua_modules
      - run: ${ROVER} exec make busted
      - run: ${ROVER} exec prove # no carton on centos
=======
      - run: mkdir -p tmp/junit
      - run: luarocks make apicast/*.rockspec
      - run: luarocks make rockspec
      - run: make busted
      - run: JUNIT_OUTPUT_FILE=tmp/junit/prove.xml prove --harness=TAP::Harness::JUnit # no carton on centos
>>>>>>> acb7e815
      - run: make doc
      - store_test_results:
          path: tmp/junit
      - store_artifacts:
          path: tmp/junit
          destination: junit

  deploy:
    <<: *S2i
    steps:
      - run: apk update && apk add wget make bash curl git openssh-client
      - setup_remote_docker:
          reusable: true
          exclusive: false
      - checkout
      - run: travis/install-s2i.sh /usr/local/bin # needs to be after checkout because it uses script from the repo
      - deploy:
          command: |
            docker login -u="${DOCKER_USERNAME}" -p="${DOCKER_PASSWORD}" quay.io;
            make runtime-image push IMAGE_NAME="apicast:${CIRCLE_TAG:-${CIRCLE_BRANCH}}";
            make builder-image push IMAGE_NAME="apicast:${CIRCLE_TAG:-${CIRCLE_BRANCH}}-builder";

workflows:
  version: 2
  build:
    jobs:
      - build: &git-tags
          filters:
            tags:
              only: /.*/
      - s2i-runtime:
          <<: *git-tags
      - s2i-builder:
          <<: *git-tags
      - deploy:
          context: org-global
          requires:
            - build
            - s2i-runtime
            - s2i-builder
          filters:
            tags:
              only: /^v\d+\..+/<|MERGE_RESOLUTION|>--- conflicted
+++ resolved
@@ -46,7 +46,6 @@
     working_directory: /opt/app-root/apicast
     steps:
       - checkout
-<<<<<<< HEAD
       - restore_cache:
           keys:
             - apicast-rocks-{{ arch }}-{{ checksum "Roverfile.lock" }}
@@ -57,15 +56,9 @@
           key: apicast-rocks-{{ arch }}-{{ checksum "Roverfile.lock" }}
           paths:
             - lua_modules
+      - run: mkdir -p tmp/junit
       - run: ${ROVER} exec make busted
-      - run: ${ROVER} exec prove # no carton on centos
-=======
-      - run: mkdir -p tmp/junit
-      - run: luarocks make apicast/*.rockspec
-      - run: luarocks make rockspec
-      - run: make busted
-      - run: JUNIT_OUTPUT_FILE=tmp/junit/prove.xml prove --harness=TAP::Harness::JUnit # no carton on centos
->>>>>>> acb7e815
+      - run: JUNIT_OUTPUT_FILE=tmp/junit/prove.xml ${ROVER} exec prove --harness=TAP::Harness::JUnit # no carton on centos
       - run: make doc
       - store_test_results:
           path: tmp/junit

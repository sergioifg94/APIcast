------------
-- Backend Client
-- HTTP client using @{http_ng.HTTP} to call 3scale backend.
--
-- @module backend_client
-- @author mikz
-- @license Apache License Version 2.0

--- Backend Client
-- @type backend_client

local setmetatable = setmetatable
local concat = table.concat
local insert = table.insert
local len = string.len

local http_ng = require('resty.http_ng')
local user_agent = require('user_agent')
local resty_url = require('resty.url')
local resty_env = require('resty.env')

local _M = {

}

local mt = { __index = _M }

--- Return new instance of backend client
-- @tparam Service service object with service definition
-- @tparam http_ng.backend http_client async/test/custom http backend
-- @treturn backend_client
function _M.new(_, service, http_client)
  local endpoint = service.backend.endpoint or ngx.var.backend_endpoint
  local service_id = service.id

  if not endpoint then
    ngx.log(ngx.WARN, 'service ', service_id, ' does not have backend endpoint configured')
  end

  local authentication = { service_id = service_id }

  if service.backend_authentication.type then
    authentication[service.backend_authentication.type] = service.backend_authentication.value
  end

  local backend, err = resty_url.split(endpoint)

  if not backend and err then
    return nil, err
  end

  local client = http_ng.new{
    backend = http_client,
    options = {
      headers = {
        user_agent = user_agent(),
        host = service.backend.host or backend[4]
      },
      ssl = { verify = resty_env.enabled('OPENSSL_VERIFY') }
    }
  }

  return setmetatable({
    version = service.backend_version,
    endpoint = endpoint,
    service_id = service_id,
    authentication = authentication,
    http_client = client
  }, mt)
end

local function call_backend_transaction(self, path, ...)
  local version = self.version
  local http_client = self.http_client

  if not version or not http_client then
    return nil, 'not initialized'
  end

  local endpoint = self.endpoint

  if not endpoint then
    return nil, 'missing endpoint'
  end


  local args = { self.authentication, ... }

  local query = {}
  for i=1, #args do
    local arg = ngx.encode_args(args[i])
    if len(arg) > 0 then
      insert(query, arg)
    end
  end

<<<<<<< HEAD
  local url = resty_url.join(endpoint, '/transactions/', path, '?', concat(query, '&'))
=======
  local url = resty_url.join(endpoint, '/transactions', path .. '?' .. concat(args, '&'))
>>>>>>> ad154358

  local res = http_client.get(url)

  ngx.log(ngx.INFO, 'backend client uri: ', url, ' ok: ', res.ok, ' status: ', res.status, ' body: ', res.body)

  return res
end

--- Call authrep (oauth_authrep) on backend.
-- @tparam ?{table,...} query list of query parameters
-- @treturn http_ng.response http response
function _M:authrep(...)
  if not self then
    return nil, 'not initialized'
  end

  local auth_uri = self.version == 'oauth' and 'oauth_authrep.xml' or 'authrep.xml'
  return call_backend_transaction(self, auth_uri, ...)
end

--- Call authorize (oauth_authorize) on backend.
-- @tparam ?{table,...} query list of query parameters
-- @treturn http_ng.response http response
function _M:authorize(...)
  if not self then
    return nil, 'not initialized'
  end

  local auth_uri = self.version == 'oauth' and 'oauth_authorize.xml' or 'authorize.xml'
  return call_backend_transaction(self, auth_uri, ...)
end

return _M<|MERGE_RESOLUTION|>--- conflicted
+++ resolved
@@ -94,11 +94,7 @@
     end
   end
 
-<<<<<<< HEAD
-  local url = resty_url.join(endpoint, '/transactions/', path, '?', concat(query, '&'))
-=======
-  local url = resty_url.join(endpoint, '/transactions', path .. '?' .. concat(args, '&'))
->>>>>>> ad154358
+  local url = resty_url.join(endpoint, '/transactions', path .. '?' .. concat(query, '&'))
 
   local res = http_client.get(url)
 

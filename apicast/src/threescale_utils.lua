--- conflicted
+++ resolved
@@ -141,18 +141,16 @@
     opts.password = options.password
   end
 
+  opts.timeout = options and options.timeout or redis_conf.timeout
+
   local host = opts.host or env.get('REDIS_HOST') or "127.0.0.1"
   local port = opts.prot or env.get('REDIS_PORT') or 6379
 
   local red = redis:new()
 
-<<<<<<< HEAD
-  red:set_timeout(redis_conf.timeout)
-
-  local ok, err = red:connect(_M.resolve(h, p))
-=======
+  red:set_timeout(opts.timeout)
+
   local ok, err = red:connect(_M.resolve(host, port))
->>>>>>> 4934fb8d
   if not ok then
     return nil, _M.error("failed to connect to redis on " .. host .. ":" .. port .. ":", err)
   end

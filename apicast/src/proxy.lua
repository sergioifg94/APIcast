------------
-- Proxy
-- Module that handles the request authentication and proxying upstream.
--
-- @module proxy
-- @author mikz
-- @license Apache License Version 2.0

local env = require 'resty.env'
local custom_config = env.get('APICAST_CUSTOM_CONFIG')
local configuration_store = require 'configuration_store'
<<<<<<< HEAD
local util = require('util')
=======
local resty_lrucache = require('resty.lrucache')

local backend_cache_handler = require('backend.cache_handler')
>>>>>>> ad154358

local resty_url = require 'resty.url'

local assert = assert
local type = type
local next = next
local insert = table.insert
local concat = table.concat
local gsub = string.gsub
local tonumber = tonumber
local setmetatable = setmetatable
local encode_args = ngx.encode_args
local resty_resolver = require 'resty.resolver'
local semaphore = require('ngx.semaphore')
local backend_client = require('backend_client')
local timers = semaphore.new(tonumber(env.get('APICAST_REPORTING_THREADS') or 0))

local empty = {}

local response_codes = env.enabled('APICAST_RESPONSE_CODES')

local using_post_action = response_codes or timers:count() < 1

if not using_post_action then
  ngx.log(ngx.WARN, 'using experimental asynchronous reporting threads: ', timers:count())
end

local _M = { }

local mt = {
  __index = _M
}

function _M.shared_cache()
  return ngx.shared.api_keys or resty_lrucache.new(1)
end

function _M.new(configuration)
  local cache = _M.shared_cache() or error('missing cache store')

  if not cache then
    ngx.log(ngx.WARN, 'apicast cache error missing shared memory zone api_keys')
  end

  local cache_handler = backend_cache_handler.new(env.get('APICAST_BACKEND_CACHE_HANDLER'))

  return setmetatable({
    configuration = assert(configuration, 'missing proxy configuration'),
    cache = cache,
    cache_handler = cache_handler,
  }, mt)
end

-- Error Codes
local function error_no_credentials(service)
  ngx.log(ngx.INFO, 'no credentials provided for service ', service.id)
  ngx.var.cached_key = nil
  ngx.status = service.auth_missing_status
  ngx.header.content_type = service.auth_missing_headers
  ngx.print(service.error_auth_missing)
  return ngx.exit(ngx.HTTP_OK)
end

local function error_authorization_failed(service)
  ngx.log(ngx.INFO, 'authorization failed for service ', service.id)
  ngx.var.cached_key = nil
  ngx.status = service.auth_failed_status
  ngx.header.content_type = service.auth_failed_headers
  ngx.print(service.error_auth_failed)
  return ngx.exit(ngx.HTTP_OK)
end

local function error_no_match(service)
  ngx.header.x_3scale_matched_rules = ''
  ngx.log(ngx.INFO, 'no rules matched for service ', service.id)
  ngx.var.cached_key = nil
  ngx.status = service.no_match_status
  ngx.header.content_type = service.no_match_headers
  ngx.print(service.error_no_match)
  return ngx.exit(ngx.HTTP_OK)
end

local function error_service_not_found(host)
  ngx.status = 404
  ngx.print('')
  ngx.log(ngx.WARN, 'could not find service for host: ', host)
  return ngx.exit(ngx.status)
end
-- End Error Codes

local function get_debug_value(service)
  return ngx.var.http_x_3scale_debug == service.backend_authentication.value
end

local function find_service_strict(self, host)
  local found
  local services = self.configuration:find_by_host(host)

  for s=1, #services do
    local service = services[s]
    local hosts = service.hosts or {}

    for h=1, #hosts do
      if hosts[h] == host and service == self.configuration:find_by_id(service.id) then
        found = service
        break
      end
    end
    if found then break end
  end

  return found or ngx.log(ngx.WARN, 'service not found for host ', host)
end

local function find_service_cascade(self, host)
  local found
  local request = ngx.var.request
  local services = self.configuration:find_by_host(host)

  for s=1, #services do
    local service = services[s]
    local hosts = service.hosts or {}

    for h=1, #hosts do
      if hosts[h] == host then
        local name = service.system_name or service.id
        ngx.log(ngx.DEBUG, 'service ', name, ' matched host ', hosts[h])
        local usage, matched_patterns = service:extract_usage(request)

        if next(usage) and matched_patterns ~= '' then
          ngx.log(ngx.DEBUG, 'service ', name, ' matched patterns ', matched_patterns)
          found = service
          break
        end
      end
    end
    if found then break end
  end

  return found or find_service_strict(self, host)
end

if configuration_store.path_routing then
  ngx.log(ngx.WARN, 'apicast experimental path routing enabled')
  _M.find_service = find_service_cascade
else
  _M.find_service = find_service_strict
end

local http = {
  get = function(url)
    ngx.log(ngx.INFO, '[http] requesting ', url)
    local backend_upstream = ngx.ctx.backend_upstream
    local previous_real_url = ngx.var.real_url
    ngx.log(ngx.DEBUG, '[ctx] copying backend_upstream of size: ', #backend_upstream)
    local res = ngx.location.capture(assert(url), { share_all_vars = true, ctx = { backend_upstream = backend_upstream, backend_endpoint = ngx.var.backend_endpoint } })

    local real_url = ngx.var.real_url

    if real_url ~= previous_real_url then
      ngx.log(ngx.INFO, '[http] ', real_url, ' (',res.status, ')')
    else
      ngx.log(ngx.INFO, '[http] status: ', res.status)
    end

    ngx.var.real_url = ''

    return res
  end
}

local function output_debug_headers(service, usage, credentials)
  ngx.log(ngx.INFO, 'usage: ', usage, ' credentials: ', credentials)

  if get_debug_value(service) then
    ngx.header["X-3scale-matched-rules"] = ngx.ctx.matched_patterns
    ngx.header["X-3scale-credentials"]   = credentials
    ngx.header["X-3scale-usage"]         = usage
    ngx.header["X-3scale-hostname"]      = ngx.var.hostname
  end
end

function _M:authorize(service, usage, credentials, ttl)
  if usage == '' then
    return error_no_match(service)
  end

  output_debug_headers(service, usage, credentials)

  local internal_location = (self.oauth and '/threescale_oauth_authrep') or '/threescale_authrep'

  -- usage and credentials are expected by the internal endpoints
  ngx.var.usage = usage
  ngx.var.credentials = credentials
  -- NYI: return to lower frame
  local cached_key = ngx.var.cached_key .. ":" .. usage
  local cache = self.cache
  local is_known = cache:get(cached_key)

  if is_known == 200 then
    ngx.log(ngx.DEBUG, 'apicast cache hit key: ', cached_key)
    ngx.var.cached_key = cached_key
  else
<<<<<<< HEAD

    self:set_backend_upstream(service)
    ngx.log(ngx.INFO, 'apicast cache miss key: ', cached_key)
    local res = http.get(internal_location)
=======
    ngx.log(ngx.INFO, 'apicast cache miss key: ', cached_key, ' value: ', is_known)
>>>>>>> ad154358

    -- set cached_key to nil to avoid doing the authrep in post_action
    ngx.var.cached_key = nil

    local res = http.get(internal_location)

    if not self:handle_backend_response(cached_key, res, ttl) then
      error_authorization_failed(service)
    end
  end

  if not using_post_action then
    self:post_action(true)
  end
end

function _M:set_service(host)
  host = host or ngx.var.host
  local service = self:find_service(host)

  if not service then
    error_service_not_found(host)
  end

  ngx.ctx.service = service
  ngx.var.service_id = service.id
  return service
end

function _M.get_upstream(service)
  service = service or ngx.ctx.service

  local url = resty_url.split(service.api_backend) or empty
  local scheme = url[1] or 'http'
  local host, port, path =
    url[4], url[5] or resty_url.default_port(url[1]), url[6] or ''

  return {
    server = host,
    host = service.hostname_rewrite or host,
    uri  = scheme .. '://upstream' .. path,
    port = tonumber(port)
  }
end

function _M.set_upstream(service)
  local upstream = _M.get_upstream(service)

  ngx.ctx.upstream = resty_resolver:instance():get_servers(upstream.server, { port = upstream.port })

  ngx.var.proxy_pass = upstream.uri
  ngx.req.set_header('Host', upstream.host or ngx.var.host)
end

function _M:set_backend_upstream(service)
  service = service or ngx.ctx.service

  local backend_authentication = service.backend_authentication or {}
  local backend = service.backend or {}

  ngx.var.backend_authentication_type = backend_authentication.type
  ngx.var.backend_authentication_value = backend_authentication.value
  ngx.var.version = self.configuration.version

  -- set backend
  local url = resty_url.split(backend.endpoint or ngx.var.backend_endpoint)
  local scheme, _, _, server, port, path =
    url[1], url[2], url[3], url[4], url[5] or resty_url.default_port(url[1]), url[6] or ''

  local backend_upstream = resty_resolver:instance():get_servers(server, { port = port or nil })
  ngx.log(ngx.DEBUG, '[resolver] resolved backend upstream: ', backend_upstream)
  ngx.ctx.backend_upstream = backend_upstream

  ngx.var.backend_endpoint = scheme .. '://backend_upstream' .. path
  ngx.var.backend_host = backend.host or server or ngx.var.backend_host
end

-----
-- call the proxy and return a handler function
-- that will perform an action based on the path and backend version
-- @string host optional hostname, uses `ngx.var.host` otherwise
-- @treturn nil|function access function (when the request needs to be authenticated with this)
-- @treturn nil|function handler function (when the request is not authenticated and has some own action)
function _M:call(host)
  host = host or ngx.var.host
  local service = ngx.ctx.service or self:set_service(host)

<<<<<<< HEAD
  if service.backend_version == 'oauth' then
    local o = oauth.new(self.configuration)
    local f, params = oauth.call(o, service)
    self.oauth = o
=======
  self:set_backend_upstream(service)

  self.oauth = service:oauth()

  ngx.log(ngx.DEBUG, 'using OAuth: ', self.oauth)

  -- means that OAuth integration has own router
  if self.oauth and self.oauth.call then
    local f, params = self.oauth:call(service)
>>>>>>> ad154358

    if f then
      ngx.log(ngx.DEBUG, 'apicast oauth flow')
      return nil, function() return f(params) end
    end
  end

  return function()
    -- call access phase
    return self:access(service)
  end
end

function _M:access(service)
  local request = ngx.var.request -- NYI: return to lower frame

  ngx.var.secret_token = service.secret_token

  local credentials, err = service:extract_credentials()

  if not credentials then
    ngx.log(ngx.WARN, "cannot get credentials: ", err or 'unknown error')
    return error_no_credentials(service)
  end

  local _, matched_patterns, usage_params = service:extract_usage(request)
  local cached_key = { service.id }

  -- remove integer keys for serialization
  -- as ngx.encode_args can't serialize integer keys
  -- and verify all the keys exist
  for i=1,#credentials do
    local val = credentials[i]
    if not val then
      return error_no_credentials(service)
    else
      credentials[i] = nil
    end

    insert(cached_key, val)
  end

  local ctx = ngx.ctx
  local var = ngx.var

  -- save those tables in context so they can be used in the backend client
  ctx.usage = usage_params
  ctx.credentials = credentials
  ctx.matched_patterns = matched_patterns

  var.cached_key = concat(cached_key, ':')

  local ttl

  if self.oauth then
    credentials, ttl, err = self.oauth:transform_credentials(credentials)

    if err then
      ngx.log(ngx.DEBUG, 'oauth failed with ', err)
      return error_authorization_failed(service)
    end
  end

  credentials = encode_args(credentials)
  local usage = encode_args(usage_params)

  return self:authorize(service, usage, credentials, ttl)
end

local function response_codes_data()
  local params = {}

  if not response_codes then
    return params
  end

  if response_codes then
    params["log[code]"] = ngx.var.status
  end

  return params
end

local function response_codes_encoded_data()
  return ngx.escape_uri(ngx.encode_args(response_codes_data()))
end

local function handle_post_action_response(cached_key, res)
  if res.ok == false or res.status ~= 200 then
    local api_keys = ngx.shared.api_keys

    if api_keys then
      ngx.log(ngx.NOTICE, 'apicast cache delete key: ', cached_key, ' cause status ', res.status)
      api_keys:delete(cached_key)
    else
      ngx.log(ngx.ALERT, 'apicast cache error missing shared memory zone api_keys')
    end

    ngx.log(ngx.ERR, 'http_client error: ', res.error, ' status: ', res.status)
  end
end

local function post_action(_, cached_key, backend, ...)
  local res = util.timer('backend post_action', backend.authrep, backend, ...)

  if not using_post_action then
    timers:post(1)
  end

  handle_post_action_response(cached_key, res)
end

local function capture_post_action(self, cached_key, service)
  self:set_backend_upstream(service)

  local auth_uri = service.backend_version == 'oauth' and 'threescale_oauth_authrep' or 'threescale_authrep'
  local res = http.get("/".. auth_uri .."?log=" .. response_codes_encoded_data())

  handle_post_action_response(cached_key, res)
end

local function timer_post_action(self, cached_key, service)
  local backend = assert(backend_client:new(service), 'missing backend')

  local ok, err = timers:wait(10)

  if ok then
    -- TODO: try to do this in different phase and use semaphore to limit number of background threads
    -- TODO: Also it is possible to use sets in shared memory to enqueue work
    ngx.timer.at(0, post_action, cached_key, backend, ngx.ctx.usage, ngx.ctx.credentials, response_codes_data())
  else
    ngx.log(ngx.ERR, 'failed to acquire timer: ', err)
    return capture_post_action(self, cached_key, service)
  end
end

function _M:post_action(force)
  if not using_post_action and not force then
    return nil, 'post action not needed'
  end

  local cached_key = ngx.var.cached_key

  if cached_key and cached_key ~= "null" then
    ngx.log(ngx.INFO, '[async] reporting to backend asynchronously, cached_key: ', cached_key)

    local service_id = ngx.var.service_id
    local service = ngx.ctx.service or self.configuration:find_by_id(service_id)

<<<<<<< HEAD
    if using_post_action then
      capture_post_action(self, cached_key, service)
    else
      timer_post_action(self, cached_key, service)
    end
=======
    self:handle_backend_response(cached_key, res)
>>>>>>> ad154358
  else
    ngx.log(ngx.INFO, '[async] skipping after action, no cached key')
  end
end

function _M:handle_backend_response(cached_key, response, ttl)
  ngx.log(ngx.DEBUG, '[backend] response status: ', response.status, ' body: ', response.body)

  return self.cache_handler(self.cache, cached_key, response, ttl)
end

if custom_config then
  local path = package.path
  local module = gsub(custom_config, '%.lua$', '') -- strip .lua from end of the file
  package.path = package.path .. ';' .. ngx.config.prefix() .. '?.lua;'
  local ok, c = pcall(function() return require(module) end)
  package.path = path

  if ok then
    if type(c) == 'table' and type(c.setup) == 'function' then
      ngx.log(ngx.DEBUG, 'executing custom config ', custom_config)
      c.setup(_M)
    else
      ngx.log(ngx.ERR, 'failed to load custom config ', custom_config, ' because it does not return table with function setup')
    end
  else
    ngx.log(ngx.ERR, 'failed to load custom config ', custom_config, ' with ', c)
  end
end

return _M<|MERGE_RESOLUTION|>--- conflicted
+++ resolved
@@ -9,13 +9,9 @@
 local env = require 'resty.env'
 local custom_config = env.get('APICAST_CUSTOM_CONFIG')
 local configuration_store = require 'configuration_store'
-<<<<<<< HEAD
 local util = require('util')
-=======
 local resty_lrucache = require('resty.lrucache')
-
 local backend_cache_handler = require('backend.cache_handler')
->>>>>>> ad154358
 
 local resty_url = require 'resty.url'
 
@@ -219,14 +215,7 @@
     ngx.log(ngx.DEBUG, 'apicast cache hit key: ', cached_key)
     ngx.var.cached_key = cached_key
   else
-<<<<<<< HEAD
-
-    self:set_backend_upstream(service)
-    ngx.log(ngx.INFO, 'apicast cache miss key: ', cached_key)
-    local res = http.get(internal_location)
-=======
     ngx.log(ngx.INFO, 'apicast cache miss key: ', cached_key, ' value: ', is_known)
->>>>>>> ad154358
 
     -- set cached_key to nil to avoid doing the authrep in post_action
     ngx.var.cached_key = nil
@@ -291,8 +280,8 @@
   ngx.var.backend_authentication_value = backend_authentication.value
   ngx.var.version = self.configuration.version
 
-  -- set backend
-  local url = resty_url.split(backend.endpoint or ngx.var.backend_endpoint)
+  local backend_endpoint = backend.endpoint  or ngx.var.backend_endpoint
+  local url = resty_url.split(backend_endpoint)
   local scheme, _, _, server, port, path =
     url[1], url[2], url[3], url[4], url[5] or resty_url.default_port(url[1]), url[6] or ''
 
@@ -302,6 +291,7 @@
 
   ngx.var.backend_endpoint = scheme .. '://backend_upstream' .. path
   ngx.var.backend_host = backend.host or server or ngx.var.backend_host
+  ngx.var.post_action_backend_endpoint = backend_endpoint
 end
 
 -----
@@ -314,12 +304,6 @@
   host = host or ngx.var.host
   local service = ngx.ctx.service or self:set_service(host)
 
-<<<<<<< HEAD
-  if service.backend_version == 'oauth' then
-    local o = oauth.new(self.configuration)
-    local f, params = oauth.call(o, service)
-    self.oauth = o
-=======
   self:set_backend_upstream(service)
 
   self.oauth = service:oauth()
@@ -329,7 +313,6 @@
   -- means that OAuth integration has own router
   if self.oauth and self.oauth.call then
     local f, params = self.oauth:call(service)
->>>>>>> ad154358
 
     if f then
       ngx.log(ngx.DEBUG, 'apicast oauth flow')
@@ -417,29 +400,14 @@
   return ngx.escape_uri(ngx.encode_args(response_codes_data()))
 end
 
-local function handle_post_action_response(cached_key, res)
-  if res.ok == false or res.status ~= 200 then
-    local api_keys = ngx.shared.api_keys
-
-    if api_keys then
-      ngx.log(ngx.NOTICE, 'apicast cache delete key: ', cached_key, ' cause status ', res.status)
-      api_keys:delete(cached_key)
-    else
-      ngx.log(ngx.ALERT, 'apicast cache error missing shared memory zone api_keys')
-    end
-
-    ngx.log(ngx.ERR, 'http_client error: ', res.error, ' status: ', res.status)
-  end
-end
-
-local function post_action(_, cached_key, backend, ...)
+local function post_action(_, self, cached_key, backend, ...)
   local res = util.timer('backend post_action', backend.authrep, backend, ...)
 
   if not using_post_action then
     timers:post(1)
   end
 
-  handle_post_action_response(cached_key, res)
+  self:handle_backend_response(cached_key, res)
 end
 
 local function capture_post_action(self, cached_key, service)
@@ -448,7 +416,7 @@
   local auth_uri = service.backend_version == 'oauth' and 'threescale_oauth_authrep' or 'threescale_authrep'
   local res = http.get("/".. auth_uri .."?log=" .. response_codes_encoded_data())
 
-  handle_post_action_response(cached_key, res)
+  self:handle_backend_response(cached_key, res)
 end
 
 local function timer_post_action(self, cached_key, service)
@@ -459,7 +427,7 @@
   if ok then
     -- TODO: try to do this in different phase and use semaphore to limit number of background threads
     -- TODO: Also it is possible to use sets in shared memory to enqueue work
-    ngx.timer.at(0, post_action, cached_key, backend, ngx.ctx.usage, ngx.ctx.credentials, response_codes_data())
+    ngx.timer.at(0, post_action, self, cached_key, backend, ngx.ctx.usage, ngx.ctx.credentials, response_codes_data())
   else
     ngx.log(ngx.ERR, 'failed to acquire timer: ', err)
     return capture_post_action(self, cached_key, service)
@@ -479,15 +447,11 @@
     local service_id = ngx.var.service_id
     local service = ngx.ctx.service or self.configuration:find_by_id(service_id)
 
-<<<<<<< HEAD
     if using_post_action then
       capture_post_action(self, cached_key, service)
     else
       timer_post_action(self, cached_key, service)
     end
-=======
-    self:handle_backend_response(cached_key, res)
->>>>>>> ad154358
   else
     ngx.log(ngx.INFO, '[async] skipping after action, no cached key')
   end

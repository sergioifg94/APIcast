--- conflicted
+++ resolved
@@ -12,7 +12,6 @@
       assert.equal(service, store:find_by_id('42'))
     end)
 
-<<<<<<< HEAD
     it('sets the configured flag to true', function()
       local store = configuration.new()
 
@@ -52,14 +51,14 @@
 
         assert.same({ service1 }, store:find_by_host('example.com'))
       end)
-=======
+    end)
+
     it('stores config with OIDC', function()
       local store = configuration.new()
       local service_one = { id = '7', hosts = { 'example.com' } }
       local service_two = { id = '42', hosts = { 'oidc.example.com' } }
 
       assert(store:store({services = { service_one, service_two }, oidc = { ngx.null, ngx.null }}))
->>>>>>> 6b5fbf6e
     end)
   end)
 

--- Environment configuration
-- @module environment
-- This module is providing a configuration to APIcast before and during its initialization.
-- You can load several configuration files.
-- Fields from the ones added later override fields from the previous configurations.
local pl_path = require('pl.path')
local resty_env = require('resty.env')
local linked_list = require('apicast.linked_list')
local sandbox = require('resty.sandbox')
local util = require('apicast.util')
local setmetatable = setmetatable
local loadfile = loadfile
local require = require
local assert = assert
local print = print
local pairs = pairs
local ipairs = ipairs
local tostring = tostring
local tonumber = tonumber
local insert = table.insert
local concat = table.concat
local re = require('ngx.re')

local function parse_nameservers()
    local resolver = require('resty.resolver')
    local nameservers = {}

    for _,nameserver in ipairs(resolver.init_nameservers()) do
        -- resty.resolver returns nameservers as tables with __tostring metamethod
        -- unfortunately those objects can't be joined with table.concat
        -- and have to be converted to strings first
        insert(nameservers, tostring(nameserver))
    end

    -- return the table only if there are some nameservers
    -- because it is way easier to check in liquid and `resolver` directive
    -- has to contain at least one server, so we can skip it when there are none
    if #nameservers > 0 then
        return nameservers
    end
end

local function cpus()
    -- TODO: support /sys/fs/cgroup/cpuset/cpuset.cpus
    -- see https://github.com/sclorg/rhscl-dockerfiles/blob/ff912d8764af9a41096e63064bbc325395afa608/rhel7.sti-base/bin/cgroup-limits#L55-L75
    local nproc = util.system('nproc')
    return tonumber(nproc)
end


local _M = {}
---
-- @field default_environment Default environment name.
-- @table self
_M.default_environment = 'production'

--- Default configuration.
-- @tfield ?string ca_bundle path to CA store file
-- @tfield ?policy_chain policy_chain @{policy_chain} instance
-- @tfield ?{string,...} nameservers list of nameservers
-- @tfield ?string package.path path to load Lua files
-- @tfield ?string package.cpath path to load libraries
-- @table environment.default_config default configuration
_M.default_config = {
    ca_bundle = resty_env.value('SSL_CERT_FILE'),
    policy_chain = require('apicast.policy_chain').default(),
    nameservers = parse_nameservers(),
    worker_processes = cpus() or 'auto',
    package = {
        path = package.path,
        cpath = package.cpath,
    }
}

local mt = { __index = _M }

--- Return loaded environments defined as environment variable.
-- @treturn {string,...}
function _M.loaded()
    local value = resty_env.value('APICAST_LOADED_ENVIRONMENTS')
    return re.split(value or '', [[\|]], 'jo')
end

--- Load an environment from files in ENV.
-- @treturn Environment
function _M.load()
    local env = _M.new()
    local environments = _M.loaded()

    if not environments then
        return env
    end

    for i=1,#environments do
        assert(env:add(environments[i]))
    end

    return env
end

--- Initialize new environment.
-- @treturn Environment
function _M.new()
    return setmetatable({ _context = linked_list.readonly(_M.default_config), loaded = {} }, mt)
end

local function expand_environment_name(name)
    local root = resty_env.value('APICAST_DIR') or pl_path.abspath('.')
    local pwd = resty_env.value('PWD')

    local path = pl_path.abspath(name, pwd)
    local exists = pl_path.isfile(path)

    if exists then
        return nil, path
    end

    path = pl_path.join(root, 'config', ("%s.lua"):format(name))
    exists = pl_path.isfile(path)

    if exists then
        return name, path
    end
end

---------------------
--- @type Environment
-- An instance of @{environment} configuration.

--- Add an environment name or configuration file.
-- @tparam string env environment name or path to a file
function _M:add(env)
    local name, path = expand_environment_name(env)

    if self.loaded[path] then
        return true, 'already loaded'
    end

    if name and path then
        self.name = name
        print('loading ', name ,' environment configuration: ', path)
    elseif path then
        print('loading environment configuration: ', path)
    else
        return nil, 'no configuration found'
    end

<<<<<<< HEAD
    local config = loadfile(path, 't', {
        print = print, inspect = require('inspect'), context = self._context,
        tonumber = tonumber, tostring = tostring, os = { getenv = resty_env.value },
        pcall = pcall, require = require, assert = assert, error = error, string = string, ngx = ngx,
    })
=======
    -- using sandbox is not strictly needed,
    -- but it is a nice way to add some extra env to the loaded code
    -- and not using global variables
    local box = sandbox.new()
    local config = loadfile(path, 't', setmetatable({
        inspect = require('inspect'), context = self._context,
        arg = arg, cli = arg,
        os = { getenv = resty_env.value },
    }, { __index = box.env }))
>>>>>>> ec98c896

    if not config then
        return nil, 'invalid config'
    end

    self.loaded[path] = true

    self._context = linked_list.readonly(config(), self._context)

    return true
end

--- Read/write context
-- @treturn table context with all loaded environments combined
function _M:context()
    return linked_list.readwrite({ }, self._context)
end

--- Store loaded environment file names into ENV.
function _M:save()
    local environments = {}

    for file,_ in pairs(self.loaded) do
        insert(environments, file)
    end

    resty_env.set('APICAST_LOADED_ENVIRONMENTS', concat(environments, '|'))
end

return _M<|MERGE_RESOLUTION|>--- conflicted
+++ resolved
@@ -145,13 +145,6 @@
         return nil, 'no configuration found'
     end
 
-<<<<<<< HEAD
-    local config = loadfile(path, 't', {
-        print = print, inspect = require('inspect'), context = self._context,
-        tonumber = tonumber, tostring = tostring, os = { getenv = resty_env.value },
-        pcall = pcall, require = require, assert = assert, error = error, string = string, ngx = ngx,
-    })
-=======
     -- using sandbox is not strictly needed,
     -- but it is a nice way to add some extra env to the loaded code
     -- and not using global variables
@@ -161,7 +154,6 @@
         arg = arg, cli = arg,
         os = { getenv = resty_env.value },
     }, { __index = box.env }))
->>>>>>> ec98c896
 
     if not config then
         return nil, 'invalid config'

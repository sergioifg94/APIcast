<<<<<<< HEAD
std = 'ngx_lua'
=======
std = 'ngx_lua+lua52' -- lua52 has table.pack
>>>>>>> 4f981ce0

files["spec"] = {std = "+busted"}

globals = { 'rawlen' }<|MERGE_RESOLUTION|>--- conflicted
+++ resolved
@@ -1,8 +1,4 @@
-<<<<<<< HEAD
-std = 'ngx_lua'
-=======
 std = 'ngx_lua+lua52' -- lua52 has table.pack
->>>>>>> 4f981ce0
 
 files["spec"] = {std = "+busted"}
 

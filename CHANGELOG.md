--- conflicted
+++ resolved
@@ -6,17 +6,15 @@
 
 ## [Unreleased]
 
-<<<<<<< HEAD
 ### Added
 
 - Prometheus metrics for the 3scale batching policy [PR #902](https://github.com/3scale/apicast/pull/902)
-=======
+
 ## [3.3.0-cr2] - 2018-09-25
 
 ### Fixed
 
 - Handles properly policies that raise an error when initialized [PR #911](https://github.com/3scale/apicast/pull/911), [THREESCALE-1332](https://issues.jboss.org/browse/THREESCALE-1332)
->>>>>>> 85cb3c15
 
 ## [3.3.0-cr1] - 2018-09-14
 

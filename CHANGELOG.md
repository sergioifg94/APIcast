--- conflicted
+++ resolved
@@ -6,7 +6,6 @@
 
 ## [Unreleased]
 
-<<<<<<< HEAD
 ### Added
 
 - Prometheus metrics for: the 3scale batching policy and the upstream API [PR #902](https://github.com/3scale/apicast/pull/902), [PR #918](https://github.com/3scale/apicast/pull/918)
@@ -16,7 +15,7 @@
 ### Changed
 
 - The `threescale_backend_calls` Prometheus metric now includes the response (used to be in `backend_response`) and also the kind of call (auth, authrep, report)[PR #919](https://github.com/3scale/apicast/pull/919)
-=======
+
 ## [3.3.0] - 2018-10-05
 
 `3.3.0-cr2` was considered final and became `3.3.0`.
@@ -27,7 +26,6 @@
 integration instead.
 - The new conditional policy is considered experimental. The way conditions are
 expressed might change in future releases.
->>>>>>> b5d23fff
 
 ## [3.3.0-cr2] - 2018-09-25
 

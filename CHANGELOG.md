# Change Log
All notable changes to this project will be documented in this file.

The format is based on [Keep a Changelog](http://keepachangelog.com/) 
and this project adheres to [Semantic Versioning](http://semver.org/).

## [Unreleased]

<<<<<<< HEAD
### Added

- Rate Limit policy [PR #648](https://github.com/3scale/apicast/pull/648)
=======
### Changed

- descriptions in `oneOf`s in policy manifests have been replaced with titles [PR #663](https://github.com/3scale/apicast/pull/663)
>>>>>>> fbaeeb91

## [3.2.0-beta3] - 2018-03-20

### Fixed

- `ljsonschema` is only used in testing but was required in production also [PR #660](https://github.com/3scale/apicast/pull/660)

## [3.2.0-beta2] - 2018-03-19

### Added

- New property `summary` in the policy manifests [PR #633](https://github.com/3scale/apicast/pull/633)
- OAuth2.0 Token Introspection policy [PR #619](https://github.com/3scale/apicast/pull/619)
- New `metrics` phase that runs when prometheus is collecting metrics [PR #629](https://github.com/3scale/apicast/pull/629)
- Validation of policy configs both in integration and unit tests [PR #646](https://github.com/3scale/apicast/pull/646)

### Fixed

- Error loading policy chain configuration JSON with null value [PR #626](https://github.com/3scale/apicast/pull/626)
- Splitted `resolv.conf` in lines,to avoid commented lines  [PR #618](https://github.com/3scale/apicast/pull/618)
- Avoid `nameserver` repetion from `RESOLVER` variable and `resolv.conf` file [PR #636](https://github.com/3scale/apicast/pull/636)
- Bug in URL rewriting policy that ignored the `commands` attribute in the policy manifest [PR #641](https://github.com/3scale/apicast/pull/641)
- Skip comentaries after `search` values in resolv.conf [PR #635](https://github.com/3scale/apicast/pull/635)
- Bug that prevented using `CONFIGURATION_CACHE_LOADER=boot` without specifying `APICAST_CONFIGURATION_CACHE` in staging [PR #651](https://github.com/3scale/apicast/pull/651).
- `typ` is verified when it's present in keycloak tokens [PR #658](https://github.com/3scale/apicast/pull/658)

### Changed

- `summary` is now required in policy manifests [PR #655](https://github.com/3scale/apicast/pull/655)

## [3.2.0-beta1] - 2018-02-20

## Added

- Definition of JSON schemas for policy configurations [PR #522](https://github.com/3scale/apicast/pull/522), [PR #601](https://github.com/3scale/apicast/pull/601)
- URL rewriting policy [PR #529](https://github.com/3scale/apicast/pull/529)
- Liquid template can find files in current folder too [PR #533](https://github.com/3scale/apicast/pull/533)
- `bin/apicast` respects `APICAST_OPENRESTY_BINARY` and `TEST_NGINX_BINARY` environment [PR #540](https://github.com/3scale/apicast/pull/540)
- Caching policy [PR #546](https://github.com/3scale/apicast/pull/546), [PR #558](https://github.com/3scale/apicast/pull/558)
- New phase: `content` for generating content or getting the upstream response [PR #535](https://github.com/3scale/apicast/pull/535)
- Upstream policy [PR #562](https://github.com/3scale/apicast/pull/562)
- Policy JSON manifest [PR #565](https://github.com/3scale/apicast/pull/565)
- SOAP policy [PR #567](https://github.com/3scale/apicast/pull/567)
- Ability to set custom directories to load policies from [PR #581](https://github.com/3scale/apicast/pull/581)
- CLI is running with proper log level set by `APICAST_LOG_LEVEL` [PR #585](https://github.com/3scale/apicast/pull/585)
- 3scale configuration (staging/production) can be passed as `-3` or `--channel` on the CLI [PR #590](https://github.com/3scale/apicast/pull/590)
- APIcast CLI loads environments defined by `APICAST_ENVIRONMENT` variable [PR #590](https://github.com/3scale/apicast/pull/590)
- Endpoint in management API to retrieve all the JSON manifests of the policies [PR #592](https://github.com/3scale/apicast/pull/592)
- Development environment (`--dev`) starts with Echo policy unless some configuration is passed [PR #593](https://github.com/3scale/apicast/pull/593)
- Added support for passing whole configuration as Data URL [PR #593](https://github.com/3scale/apicast/pull/593)
- More complete global environment when loading environment policies [PR #596](https://github.com/3scale/apicast/pull/596)
- Support for Client Certificate authentication with upstream servers [PR #610](https://github.com/3scale/apicast/pull/596)

## Fixed

- Detecting local rover installation from the CLI [PR #519](https://github.com/3scale/apicast/pull/519)
- Use more `command` instead of `which` to work in plain shell [PR #521](https://github.com/3scale/apicast/pull/521)
- Fixed rockspec so APIcast can be installed by luarocks [PR #523](https://github.com/3scale/apicast/pull/523), [PR #538](https://github.com/3scale/apicast/pull/538)
- Fix loading renamed APIcast code [PR #525](https://github.com/3scale/apicast/pull/525)
- Fix `apicast` command when installed from luarocks [PR #527](https://github.com/3scale/apicast/pull/527)
- Fix lua docs formatting in the CORS policy [PR #530](https://github.com/3scale/apicast/pull/530)
- `post_action` phase not being called in the policy_chain [PR #539](https://github.com/3scale/apicast/pull/539)
- Failing to execute `libexec/boot` on some systems [PR #544](https://github.com/3scale/apicast/pull/544)
- Detect number of CPU cores in containers by using `nproc` [PR #554](https://github.com/3scale/apicast/pull/554)
- Running with development config in Docker [PR #555](https://github.com/3scale/apicast/pull/555)
- Fix setting twice the headers in a pre-flight request in the CORS policy [PR #570](https://github.com/3scale/apicast/pull/570)
- Fix case where debug headers are returned without enabling the option [PR #577](https://github.com/3scale/apicast/pull/577)
- Fix errors loading openresty libraries when rover is active [PR #598](https://github.com/3scale/apicast/pull/598)
- Passthrough "invalid" headers [PR #612](https://github.com/3scale/apicast/pull/612)

## Changed

- Consolidate apicast-0.1-0.rockspec into apicast-scm-1.rockspec [PR #526](https://github.com/3scale/apicast/pull/526)
- Deprecated `Configuration.extract_usage` in favor of `Service.get_usage` [PR #531](https://github.com/3scale/apicast/pull/531)
- Extract Test::APIcast to own package on CPAN [PR #528](https://github.com/3scale/apicast/pull/528)
- Load policies by the APIcast loader instead of changing load path [PR #532](https://github.com/3scale/apicast/pull/532), [PR #536](https://github.com/3scale/apicast/pull/536)
- Add `src` directory to the Lua load path when using CLI [PR #533](https://github.com/3scale/apicast/pull/533)
- Move rejection reason parsing from CacheHandler to Proxy [PR #541](https://github.com/3scale/apicast/pull/541)
- Propagate full package.path and cpath from the CLI to Nginx [PR #538](https://github.com/3scale/apicast/pull/538)
- `post_action` phase now shares `ngx.ctx` with the main request [PR #539](https://github.com/3scale/apicast/pull/539)
- Decrease nginx timer resolution to improve performance and enable PCRE JIT [PR #543](https://github.com/3scale/apicast/pull/543)
- Moved `proxy_pass` into new internal location `@upstream` [PR #535](https://github.com/3scale/apicast/pull/535)
- Split 3scale authorization to rewrite and access phase [PR #556](https://github.com/3scale/apicast/pull/556)
- Extract `mapping_rule` module from the `configuration` module [PR #571](https://github.com/3scale/apicast/pull/571)
- Renamed `apicast/policy/policy.lua` to `apicast/policy.lua` [PR #569](https://github.com/3scale/apicast/pull/569)
- Sandbox loading policies [PR #566](https://github.com/3scale/apicast/pull/566)
- Extracted `usage` and `mapping_rules_matcher` modules so they can be used from policies [PR #580](https://github.com/3scale/apicast/pull/580)
- Renamed all `apicast/policy/*/policy.lua` to `apicast/policy/*/init.lua` to match Lua naming [PR #579](https://github.com/3scale/apicast/pull/579)
- Environment configuration can now define the configuration loader or cache [PR #590](https://github.com/3scale/apicast/pull/590).
- APIcast starts with "boot" configuration loader by default (because production is the default environment) [PR #590](https://github.com/3scale/apicast/pull/590).
- Deprecated `APICAST_SERVICES` in favor of `APICAST_SERVICES_LIST` but provides backwards compatibility [PR #549](https://github.com/3scale/apicast/pull/549)
- Deprecated `APICAST_PATH_ROUTING_ENABLED` in favor of `APICAST_PATH_ROUTING` but provides backwards compatibility [PR #549](https://github.com/3scale/apicast/pull/549)

## [3.2.0-alpha2] - 2017-11-30

## Added

- New policy chains system. This allows users to write custom policies to configure what Apicast can do on each of the Nginx phases [PR #450](https://github.com/3scale/apicast/pull/450)
- Resolver can resolve nginx upstreams [PR #478](https://github.com/3scale/apicast/pull/478)
- Add `resolver` directive in the nginx configuration [PR #508](https://github.com/3scale/apicast/pull/508)
- Calls 3scale backend with the 'no_body' option enabled. This reduces network traffic in cases where APIcast does not need to parse the response body [PR #483](https://github.com/3scale/apicast/pull/483)
- Methods to modify policy chains [PR #505](https://github.com/3scale/apicast/pull/505)
- Ability to load several environment configurations [PR #504](https://github.com/3scale/apicast/pull/504)
- Ability to configure policy chain from the environment configuration [PR #496](https://github.com/3scale/apicast/pull/496)
- Load environment variables defined in the configuration [PR #507](https://github.com/3scale/apicast/pull/507)
- Allow configuration of the echo/management/fake backend ports [PR #506](https://github.com/3scale/apicast/pull/506)
- Headers policy [PR #497](https://github.com/3scale/apicast/pull/497)
- CORS policy [PR #487](https://github.com/3scale/apicast/pull/487)
- Detect number of CPU shares when running on Kubernetes [PR #600](https://github.com/3scale/apicast/pull/600)

## Changed

- Namespace all APIcast code in `apicast` folder. Possible BREAKING CHANGE for some customizations. [PR #486](https://github.com/3scale/apicast/pull/486)
- CLI ignores environment variables that are empty strings [PR #504](https://github.com/3scale/apicast/pull/504)

## Fixed

- Loading installed luarocks from outside rover [PR #503](https://github.com/3scale/apicast/pull/503)
- Support IPv6 addresses in `/etc/resolv.conf` [PR #511](https://github.com/3scale/apicast/pull/511)
- Fix possible 100% CPU usage when starting APIcast and manipulating filesystem [PR #547](https://github.com/3scale/apicast/pull/547)

## [3.2.0-alpha1]

## Added

- Experimental option for true out of band reporting (`APICAST_REPORTING_WORKERS`) [PR #290](https://github.com/3scale/apicast/pull/290)
- `/status/info` endpoint to the Management API [PR #290](https://github.com/3scale/apicast/pull/290)
- `/_threescale/healthz` endpoint returns a success status code, this is used for health checking in kubernetes environments [PR #285](https://github.com/3scale/apicast/pull/285)
- Usage limit errors are now configurable to distinguish them from other authorization errors [PR #453](https://github.com/3scale/apicast/pull/453).
- Templating nginx configuration with liquid. [PR #449](https://github.com/3scale/apicast/pull/449)

## Changed

- Upgraded to OpenResty 1.11.2.5-1 [PR #428](https://github.com/3scale/apicast/pull/428)
- `/oauth/token` endpoint returns an error status code, when the access token couldn't be stored in 3scale backend [PR #436](https://github.com/3scale/apicast/pull/436)]
- URI params in POST requests are now taken into account when matching mapping rules [PR #437](https://github.com/3scale/apicast/pull/437)
- Increased number of background timers and connections in the cosocket pool [PR #290](https://github.com/3scale/apicast/pull/290)
- Make OAuth tokens TTL configurable [PR #448](https://github.com/3scale/apicast/pull/448)
- Detect when being executed in Test::Nginx and use default backend accordingly [PR #458](https://github.com/3scale/apicast/pull/458)
- Update the s2i-openresty image to have the same path (`/opt/app-root/src`) in all images [PR #460](https://github.com/3scale/apicast/pull/460)
- Launcher scripts are now Perl + Lua instead of Shell [PR #449](https://github.com/3scale/apicast/pull/449)
- Unify how to connect to 3scale backend [PR #456](https://github.com/3scale/apicast/pull/456)
- Upgraded OpenResty to 1.13.6.1 [PR #480](https://github.com/3scale/apicast/pull/480)

### Fixed

- Request headers are not passed to the backend, preventing sending invalid Content-Type to the access token store endpoint [PR #433](https://github.com/3scale/apicast/pull/433)
- Live and ready endpoints now set correct Content-Type header in the response[PR #441](https://github.com/3scale/apicast/pull/441)

## [3.1.0] - 2017-10-27
- 3.1.0-rc2 was considered final and became 3.1.0.

## [3.1.0-rc2] - 2017-09-29

### Fixed

- Request headers are not passed to the backend, preventing sending invalid Content-Type to the access token store endpoint [PR #433](https://github.com/3scale/apicast/pull/433)

## [3.1.0-rc1] - 2017-09-14

### Added

- Support for extending APIcast location block with snippets of nginx configuration [PR #407](https://github.com/3scale/apicast/pull/407)

### Fixed

- Crash on empty OIDC Issuer endpoint [PR #408](https://github.com/3scale/apicast/pull/408)
- Handle partial credentials [PR #409](https://github.com/3scale/apicast/pull/409)
- Crash when configuration endpoint was missing [PR #417](https://github.com/3scale/apicast/pull/417)
- Fix double queries to not fully qualified domains [PR #419](https://github.com/3scale/apicast/pull/419)
- Fix caching DNS queries with scope (like on OpenShift) [PR #420](https://github.com/3scale/apicast/pull/420)

### Changed

- `THREESCALE_DEPLOYMENT_ENV` defaults to `production` [PR #406](https://github.com/3scale/apicast/pull/406)
- OIDC is now used based on settings on the API Manager [PR #405](https://github.com/3scale/apicast/pull/405)
- No limit on body size from the client sent to the server [PR #410](https://github.com/3scale/apicast/pull/410)
- Print module loading errors only when it failed to load [PR #415](https://github.com/3scale/apicast/pull/415)
- `bin/busted` rewritten to support different working directories [PR #418](https://github.com/3scale/apicast/pull/418)
- dnsmasq started in docker will not forward queries without domain [PR #421](https://github.com/3scale/apicast/pull/421)

## [3.1.0-beta2] - 2017-08-21

### Added

- Ability to configure how to cache backend authorizations [PR #396](https://github.com/3scale/apicast/pull/396)

### Fixed

- [THREESCALE-281](https://issues.jboss.org/browse/THREESCALE-281) Not loading services when APICAST\_SERVICES is empty [PR #401](https://github.com/3scale/apicast/pull/401)

## [3.1.0-beta1] - 2017-07-21

### Fixed

- Fixed CVE-2017-7512 [PR #393](https://github.com/3scale/apicast/pull/392)

### Changed

- APIcast module `balancer` method now accepts optional balancer [PR #362](https://github.com/3scale/apicast/pull/362)
- Extracted lua-resty-url [PR #384](https://github.com/3scale/apicast/pull/384)
- Extracted lua-resty-env [PR #386](https://github.com/3scale/apicast/pull/386)
- Do not load all services when APICAST\_SERVICES is set [PR #388](https://github.com/3scale/apicast/pull/388)

### Added

- APIcast published to [luarocks.org](https://luarocks.org/modules/3scale/apicast) [PR #366](https://github.com/3scale/apicast/pull/366)
- Support for passing remote configuratio URL through the CLI [PR #389](https://github.com/3scale/apicast/pull/389)
- CLI flag -b to load configuration on boot [PR #389](https://github.com/3scale/apicast/pull/389)
- OIDC support [PR #382](https://github.com/3scale/apicast/pull/382)

### Removed

- Keycloak / RH SSO integration replaced with OIDC [PR #382](https://github.com/3scale/apicast/pull/382)

## [3.1.0-alpha1] - 2017-05-05

### Changed

- Bump OpenResty version to [1.11.2.3](https://github.com/3scale/s2i-openresty/releases/tag/1.11.2.3-1) [PR #359](https://github.com/3scale/apicast/pull/359) 
- Upgraded lua-resty-http and lua-resty-jwt [PR #361](https://github.com/3scale/apicast/pull/361)

### Added

- Experimental caching proxy to the http client [PR #357](https://github.com/3scale/apicast/pull/357)

### Changed

- Print better errors when module loading fails [PR #360](https://github.com/3scale/apicast/pull/360)

## [3.0.0] - 2017-04-04

### Added

- Support for loading configration from custom URL [PR #323](https://github.com/3scale/apicast/pull/323)
- Turn on SSL/TLS validation by `OPENSSL_VERIFY` environment variable [PR #332](https://github.com/3scale/apicast/pull/332)
- Load trusted CA chain certificates [PR #332](https://github.com/3scale/apicast/pull/332)
- Support HTTP Basic authentication for client credentials when authorizing with RH-SSO [PR #336](https://github.com/3scale/apicast/pull/336)
- Show more information about the error when the module load fails [PR #348](https://github.com/3scale/apicast/pull/348)

### Changed

- Use `RESOLVER` before falling back to `resolv.conf` [PR #324](https://github.com/3scale/apicast/pull/324)
- Improve error logging when failing to download configuration [PR #335](https://github.com/3scale/apicast/pull/325)
- Service hostnames are normalized to lower case [PR #336](https://github.com/3scale/apicast/pull/326)
- Don't attempt to perform post\_action when request was handled without authentication [PR #343](https://github.com/3scale/apicast/pull/343)
- Store authorization responses with a ttl, if sent [PR #341](https://github.com/3scale/apicast/pull/341)

### Fixed

- Do not return stale service configuration when new one is available [PR #333](https://github.com/3scale/apicast/pull/333)
- Memory leak in every request [PR #339](https://github.com/3scale/apicast/pull/339)
- Remove unnecessary code and comments [PR #344](https://github.com/3scale/apicast/pull/344)
- JWT expiry not taken into account in authorization response cache [PR #283](https://github.com/3scale/apicast/pull/283) / [Issue #309](https://github.com/3scale/apicast/issues/309) / Fixed by [PR #341](https://github.com/3scale/apicast/pull/341)
- Memory leak in round robin balancer [PR #345](https://github.com/3scale/apicast/pull/345)
- Error when trying to determine status of failed request when downloading configuration [PR #350](https://github.com/3scale/apicast/pull/350)

## [3.0.0-beta3] - 2017-03-20

### Changed

- Use per request configuration when cache is disabled [PR #289](https://github.com/3scale/apicast/pull/289)
- Automatically expose all environment variables starting with `APICAST_` or `THREESCALE_` to nginx [PR #292](https://github.com/3scale/apicast/pull/292)
- Error log to show why downloading configuration failed [PR #306](https://github.com/3scale/apicast/pull/306)

### Added

- Backend HTTP client that uses cosockets [PR #295](https://github.com/3scale/apicast/pull/295)
- Ability to customize main section of nginx configuration (and expose more env variables) [PR #292](https://github.com/3scale/apicast/pull/292)
- Ability to lock service to specific configuration version [PR #293](https://github.com/3scale/apicast/pull/292)
- Ability to use Redis DB and password via `REDIS_URL` [PR #303](https://github.com/3scale/apicast/pull/303)
- Ability to Authenticate against API using RHSSO and OpenID Connect [PR #283](https://github.com/3scale/apicast/pull/283)

### Fixed
- `http_ng` client supports auth passsed in the url, and default client options if the request options are missing for methods with body (POST, PUT, etc.) [PR #310](https://github.com/3scale/apicast/pull/310)
- Fixed lazy configuration loader to recover from failures [PR #313](https://github.com/3scale/apicast/pull/313)
- Fixed undefined variable `p` in post\_action [PR #316](https://github.com/3scale/apicast/pull/316)
- Fixed caching of negative ttl by dnsmasq [PR #318](https://github.com/3scale/apicast/pull/318)

### Removed

- Removed support for sending Request logs [PR #296](https://github.com/3scale/apicast/pull/296)
- Support for parallel DNS query [PR #311](https://github.com/3scale/apicast/pull/311)

### Known Issues

- JWT expiry not taken into account in authorization response cache [PR #283](https://github.com/3scale/apicast/pull/283) / [Issue #309](https://github.com/3scale/apicast/issues/309)

## [3.0.0-beta2] - 2017-03-08

### Fixed

- Reloading of configuration with every request when cache is disabled [PR #287](https://github.com/3scale/apicast/pull/287)
- Auth caching is not used when OAuth method is used [PR #304](https://github.com/3scale/apicast/pull/304)

## [3.0.0-beta1] - 2017-03-03

### Changed
- Lazy load DNS resolver to improve performance [PR #251](https://github.com/3scale/apicast/pull/251)
- Execute queries to all defined nameservers in parallel [PR #260](https://github.com/3scale/apicast/pull/260)
- `RESOLVER` ENV variable overrides all other nameservers detected from `/etc/resolv.conf` [PR #260](https://github.com/3scale/apicast/pull/260)
- Use stale DNS cache when there is a query in progress for that record [PR #260](https://github.com/3scale/apicast/pull/260)
- Bump s2i-openresty to 1.11.2.2-2 [PR #260](https://github.com/3scale/apicast/pull/260)
- Echo API on port 8081 listens accepts any Host [PR #268](https://github.com/3scale/apicast/pull/268)
- Always use DNS search scopes [PR #271](https://github.com/3scale/apicast/pull/271)
- Reduce use of global objects [PR #273](https://github.com/3scale/apicast/pull/273)
- Configuration is using LRU cache [PR #274](https://github.com/3scale/apicast/pull/274)
- Management API not opened by default [PR #276](https://github.com/3scale/apicast/pull/276)
- Management API returns ready status with no services [PR #]()

### Added

* Danger bot to check for consistency in Pull Requests [PR #265](https://github.com/3scale/apicast/pull/265)
* Start local caching DNS server in the container [PR #260](https://github.com/3scale/apicast/pull/260)
* Management API to show the DNS cache [PR #260](https://github.com/3scale/apicast/pull/260)
* Extract correct Host header from the backend endpoint when backend host not provided [PR #267](https://github.com/3scale/apicast/pull/267)
* `APICAST_CONFIGURATION_CACHE` environment variable [PR #270](https://github.com/3scale/apicast/pull/270)
* `APICAST_CONFIGURATION_LOADER` environment variable [PR #270](https://github.com/3scale/apicast/pull/270)

### Removed

* Support for downloading configuration via curl [PR #266](https://github.com/3scale/apicast/pull/266)
* `AUTO_UPDATE_INTERVAL` environment variable [PR #270](https://github.com/3scale/apicast/pull/270)
* `APICAST_RELOAD_CONFIG` environment variable [PR #270](https://github.com/3scale/apicast/pull/270)
* `APICAST_MISSING_CONFIGURATION` environment variable [PR #270](https://github.com/3scale/apicast/pull/270)

## [3.0.0-alpha2] - 2017-02-06

### Added
- A way to override backend endpoint [PR #248](https://github.com/3scale/apicast/pull/248)

### Changed
- Cache all calls to `os.getenv` via custom module [PR #231](https://github.com/3scale/apicast/pull/231)
- Bump s2i-openresty to 1.11.2.2-1 [PR #239](https://github.com/3scale/apicast/pull/239)
- Use resty-resolver over nginx resolver for HTTP [PR #237](https://github.com/3scale/apicast/pull/237)
- Use resty-resolver over nginx resolver for Redis [PR #237](https://github.com/3scale/apicast/pull/237)
- Internal change to reduce global state [PR #233](https://github.com/3scale/apicast/pull/233)

### Fixed
- [OAuth] Return correct state value back to client

### Removed
- Nginx resolver directive auto detection. Rely on internal DNS resolver [PR #237](https://github.com/3scale/apicast/pull/237)

## [3.0.0-alpha1] - 2017-01-16
### Added
- A CHANGELOG.md to track important changes
- User-Agent header with APIcast version and system information [PR #214](https://github.com/3scale/apicast/pull/214)
- Try to load configuration from V2 API [PR #193](https://github.com/3scale/apicast/pull/193)

### Changed
- Require openresty 1.11.2 [PR #194](https://github.com/3scale/apicast/pull/194)
- moved development from `v2` branch to `master` [PR #209](https://github.com/3scale/apicast/pull/209)
- `X-3scale-Debug` HTTP header now uses Service Token [PR #217](https://github.com/3scale/apicast/pull/217)

## [2.0.0] - 2016-11-29
### Changed
- Major rewrite using JSON configuration instead of code generation.

[Unreleased]: https://github.com/3scale/apicast/compare/v3.2.0-beta3...HEAD
[2.0.0]: https://github.com/3scale/apicast/compare/v0.2...v2.0.0
[3.0.0-alpha1]: https://github.com/3scale/apicast/compare/v2.0.0...v3.0.0-alpha1
[3.0.0-alpha2]: https://github.com/3scale/apicast/compare/v3.0.0-alpha1...v3.0.0-alpha2
[3.0.0-beta1]: https://github.com/3scale/apicast/compare/v3.0.0-alpha2...v3.0.0-beta1
[3.0.0-beta2]: https://github.com/3scale/apicast/compare/v3.0.0-beta1...v3.0.0-beta2
[3.0.0-beta3]: https://github.com/3scale/apicast/compare/v3.0.0-beta2...v3.0.0-beta3
[3.0.0]: https://github.com/3scale/apicast/compare/v3.0.0-beta3...v3.0.0
[3.1.0-alpha1]: https://github.com/3scale/apicast/compare/v3.0.0...v3.1.0-alpha1
[3.1.0-beta1]: https://github.com/3scale/apicast/compare/v3.1.0-alpha1...v3.1.0-beta1
[3.1.0-beta2]: https://github.com/3scale/apicast/compare/v3.1.0-beta1...v3.1.0-beta2
[3.1.0-rc1]: https://github.com/3scale/apicast/compare/v3.1.0-beta2...v3.1.0-rc1
[3.1.0-rc2]: https://github.com/3scale/apicast/compare/v3.1.0-rc1...v3.1.0-rc2
[3.1.0]: https://github.com/3scale/apicast/compare/v3.1.0-rc2...v3.1.0
[3.2.0-alpha1]: https://github.com/3scale/apicast/compare/v3.1.0...v3.2.0-alpha1
[3.2.0-alpha2]: https://github.com/3scale/apicast/compare/v3.2.0-alpha1...v3.2.0-alpha2
[3.2.0-beta1]: https://github.com/3scale/apicast/compare/v3.2.0-alpha2...v3.2.0-beta1
[3.2.0-beta2]: https://github.com/3scale/apicast/compare/v3.2.0-beta1...v3.2.0-beta2
[3.2.0-beta3]: https://github.com/3scale/apicast/compare/v3.2.0-beta2...v3.2.0-beta3<|MERGE_RESOLUTION|>--- conflicted
+++ resolved
@@ -6,15 +6,12 @@
 
 ## [Unreleased]
 
-<<<<<<< HEAD
 ### Added
 
 - Rate Limit policy [PR #648](https://github.com/3scale/apicast/pull/648)
-=======
 ### Changed
 
 - descriptions in `oneOf`s in policy manifests have been replaced with titles [PR #663](https://github.com/3scale/apicast/pull/663)
->>>>>>> fbaeeb91
 
 ## [3.2.0-beta3] - 2018-03-20
 

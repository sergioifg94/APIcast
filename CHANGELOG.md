# Change Log
All notable changes to this project will be documented in this file.

The format is based on [Keep a Changelog](http://keepachangelog.com/) 
and this project adheres to [Semantic Versioning](http://semver.org/).

## Unreleased

## Added

- Definition of JSON schemas for policy configurations [PR #522](https://github.com/3scale/apicast/pull/522)
- URL rewriting policy [PR #529](https://github.com/3scale/apicast/pull/529)
- Liquid template can find files in current folder too [PR #533](https://github.com/3scale/apicast/pull/533)
- `bin/apicast` respects `APICAST_OPENRESTY_BINARY` and `TEST_NGINX_BINARY` environment [PR #540](https://github.com/3scale/apicast/pull/540)

## Fixed

- Detecting local rover installation from the CLI [PR #519](https://github.com/3scale/apicast/pull/519)
- Use more `command` instead of `which` to work in plain shell [PR #521](https://github.com/3scale/apicast/pull/521)
- Fixed rockspec so APIcast can be installed by luarocks [PR #523](https://github.com/3scale/apicast/pull/523), [PR #538](https://github.com/3scale/apicast/pull/538)
- Fix loading renamed APIcast code [PR #525](https://github.com/3scale/apicast/pull/525)
- Fix `apicast` command when installed from luarocks [PR #527](https://github.com/3scale/apicast/pull/527)
- Fix lua docs formatting in the CORS policy [PR #530](https://github.com/3scale/apicast/pull/530)
- `post_action` phase not being called in the policy_chain [PR #539](https://github.com/3scale/apicast/pull/539)

## Changed

- Consolidate apicast-0.1-0.rockspec into apicast-scm-1.rockspec [PR #526](https://github.com/3scale/apicast/pull/526)
- Deprecated `Configuration.extract_usage` in favor of `Service.get_usage` [PR #531](https://github.com/3scale/apicast/pull/531)
- Extract Test::APIcast to own package on CPAN [PR #528](https://github.com/3scale/apicast/pull/528)
- Load policies by the APIcast loader instead of changing load path [PR #532](https://github.com/3scale/apicast/pull/532), [PR #536](https://github.com/3scale/apicast/pull/536)
- Add `src` directory to the Lua load path when using CLI [PR #533](https://github.com/3scale/apicast/pull/533)
- Move rejection reason parsing from CacheHandler to Proxy [PR #541](https://github.com/3scale/apicast/pull/541)
- Propagate full package.path and cpath from the CLI to Nginx [PR #538](https://github.com/3scale/apicast/pull/538)
<<<<<<< HEAD
- Decrease nginx timer resolution to improve performance and enable PCRE JIT [PR #543](https://github.com/3scale/apicast/pull/543)
=======
- `post_action` phase now shares `ngx.ctx` with the main request [PR #539](https://github.com/3scale/apicast/pull/539)
>>>>>>> 486e4666

## [3.2.0-alpha2] - 2017-11-30

## Added

- New policy chains system. This allows users to write custom policies to configure what Apicast can do on each of the Nginx phases [PR #450](https://github.com/3scale/apicast/pull/450)
- Resolver can resolve nginx upstreams [PR #478](https://github.com/3scale/apicast/pull/478)
- Add `resolver` directive in the nginx configuration [PR #508](https://github.com/3scale/apicast/pull/508)
- Calls 3scale backend with the 'no_body' option enabled. This reduces network traffic in cases where APIcast does not need to parse the response body [PR #483](https://github.com/3scale/apicast/pull/483)
- Methods to modify policy chains [PR #505](https://github.com/3scale/apicast/pull/505)
- Ability to load several environment configurations [PR #504](https://github.com/3scale/apicast/pull/504)
- Ability to configure policy chain from the environment configuration [PR #496](https://github.com/3scale/apicast/pull/496)
- Load environment variables defined in the configuration [PR #507](https://github.com/3scale/apicast/pull/507)
- Allow configuration of the echo/management/fake backend ports [PR #506](https://github.com/3scale/apicast/pull/506)
- Headers policy [PR #497](https://github.com/3scale/apicast/pull/497)
- CORS policy [PR #487](https://github.com/3scale/apicast/pull/487)

## Changed

- Namespace all APIcast code in `apicast` folder. Possible BREAKING CHANGE for some customizations. [PR #486](https://github.com/3scale/apicast/pull/486)
- CLI ignores environment variables that are empty strings [PR #504](https://github.com/3scale/apicast/pull/504)

## Fixed

- Loading installed luarocks from outside rover [PR #503](https://github.com/3scale/apicast/pull/503)
- Support IPv6 addresses in `/etc/resolv.conf` [PR #511](https://github.com/3scale/apicast/pull/511)

## [3.2.0-alpha1]

## Added

- Experimental option for true out of band reporting (`APICAST_REPORTING_WORKERS`) [PR #290](https://github.com/3scale/apicast/pull/290)
- `/status/info` endpoint to the Management API [PR #290](https://github.com/3scale/apicast/pull/290)
- `/_threescale/healthz` endpoint returns a success status code, this is used for health checking in kubernetes environments [PR #285](https://github.com/3scale/apicast/pull/285)
- Usage limit errors are now configurable to distinguish them from other authorization errors [PR #453](https://github.com/3scale/apicast/pull/453).
- Templating nginx configuration with liquid. [PR #449](https://github.com/3scale/apicast/pull/449)

## Changed

- Upgraded to OpenResty 1.11.2.5-1 [PR #428](https://github.com/3scale/apicast/pull/428)
- `/oauth/token` endpoint returns an error status code, when the access token couldn't be stored in 3scale backend [PR #436](https://github.com/3scale/apicast/pull/436)]
- URI params in POST requests are now taken into account when matching mapping rules [PR #437](https://github.com/3scale/apicast/pull/437)
- Increased number of background timers and connections in the cosocket pool [PR #290](https://github.com/3scale/apicast/pull/290)
- Make OAuth tokens TTL configurable [PR #448](https://github.com/3scale/apicast/pull/448)
- Detect when being executed in Test::Nginx and use default backend accordingly [PR #458](https://github.com/3scale/apicast/pull/458)
- Update the s2i-openresty image to have the same path (`/opt/app-root/src`) in all images [PR #460](https://github.com/3scale/apicast/pull/460)
- Launcher scripts are now Perl + Lua instead of Shell [PR #449](https://github.com/3scale/apicast/pull/449)
- Unify how to connect to 3scale backend [PR #456](https://github.com/3scale/apicast/pull/456)
- Upgraded OpenResty to 1.13.6.1 [PR #480](https://github.com/3scale/apicast/pull/480)

### Fixed

- Request headers are not passed to the backend, preventing sending invalid Content-Type to the access token store endpoint [PR #433](https://github.com/3scale/apicast/pull/433)
- Live and ready endpoints now set correct Content-Type header in the response[PR #441](https://github.com/3scale/apicast/pull/441)

## [3.1.0] - 2017-10-27
- 3.1.0-rc2 was considered final and became 3.1.0.

## [3.1.0-rc2] - 2017-09-29

### Fixed

- Request headers are not passed to the backend, preventing sending invalid Content-Type to the access token store endpoint [PR #433](https://github.com/3scale/apicast/pull/433)

## [3.1.0-rc1] - 2017-09-14

### Added

- Support for extending APIcast location block with snippets of nginx configuration [PR #407](https://github.com/3scale/apicast/pull/407)

### Fixed

- Crash on empty OIDC Issuer endpoint [PR #408](https://github.com/3scale/apicast/pull/408)
- Handle partial credentials [PR #409](https://github.com/3scale/apicast/pull/409)
- Crash when configuration endpoint was missing [PR #417](https://github.com/3scale/apicast/pull/417)
- Fix double queries to not fully qualified domains [PR #419](https://github.com/3scale/apicast/pull/419)
- Fix caching DNS queries with scope (like on OpenShift) [PR #420](https://github.com/3scale/apicast/pull/420)

### Changed

- `THREESCALE_DEPLOYMENT_ENV` defaults to `production` [PR #406](https://github.com/3scale/apicast/pull/406)
- OIDC is now used based on settings on the API Manager [PR #405](https://github.com/3scale/apicast/pull/405)
- No limit on body size from the client sent to the server [PR #410](https://github.com/3scale/apicast/pull/410)
- Print module loading errors only when it failed to load [PR #415](https://github.com/3scale/apicast/pull/415)
- `bin/busted` rewritten to support different working directories [PR #418](https://github.com/3scale/apicast/pull/418)
- dnsmasq started in docker will not forward queries without domain [PR #421](https://github.com/3scale/apicast/pull/421)

## [3.1.0-beta2] - 2017-08-21

### Added

- Ability to configure how to cache backend authorizations [PR #396](https://github.com/3scale/apicast/pull/396)

### Fixed

- [THREESCALE-281](https://issues.jboss.org/browse/THREESCALE-281) Not loading services when APICAST\_SERVICES is empty [PR #401](https://github.com/3scale/apicast/pull/401)

## [3.1.0-beta1] - 2017-07-21

### Fixed

- Fixed CVE-2017-7512 [PR #393](https://github.com/3scale/apicast/pull/392)

### Changed

- APIcast module `balancer` method now accepts optional balancer [PR #362](https://github.com/3scale/apicast/pull/362)
- Extracted lua-resty-url [PR #384](https://github.com/3scale/apicast/pull/384)
- Extracted lua-resty-env [PR #386](https://github.com/3scale/apicast/pull/386)
- Do not load all services when APICAST\_SERVICES is set [PR #388](https://github.com/3scale/apicast/pull/388)

### Added

- APIcast published to [luarocks.org](https://luarocks.org/modules/3scale/apicast) [PR #366](https://github.com/3scale/apicast/pull/366)
- Support for passing remote configuratio URL through the CLI [PR #389](https://github.com/3scale/apicast/pull/389)
- CLI flag -b to load configuration on boot [PR #389](https://github.com/3scale/apicast/pull/389)
- OIDC support [PR #382](https://github.com/3scale/apicast/pull/382)

### Removed

- Keycloak / RH SSO integration replaced with OIDC [PR #382](https://github.com/3scale/apicast/pull/382)

## [3.1.0-alpha1] - 2017-05-05

### Changed

- Bump OpenResty version to [1.11.2.3](https://github.com/3scale/s2i-openresty/releases/tag/1.11.2.3-1) [PR #359](https://github.com/3scale/apicast/pull/359) 
- Upgraded lua-resty-http and lua-resty-jwt [PR #361](https://github.com/3scale/apicast/pull/361)

### Added

- Experimental caching proxy to the http client [PR #357](https://github.com/3scale/apicast/pull/357)

### Changed

- Print better errors when module loading fails [PR #360](https://github.com/3scale/apicast/pull/360)

## [3.0.0] - 2017-04-04

### Added

- Support for loading configration from custom URL [PR #323](https://github.com/3scale/apicast/pull/323)
- Turn on SSL/TLS validation by `OPENSSL_VERIFY` environment variable [PR #332](https://github.com/3scale/apicast/pull/332)
- Load trusted CA chain certificates [PR #332](https://github.com/3scale/apicast/pull/332)
- Support HTTP Basic authentication for client credentials when authorizing with RH-SSO [PR #336](https://github.com/3scale/apicast/pull/336)
- Show more information about the error when the module load fails [PR #348](https://github.com/3scale/apicast/pull/348)

### Changed

- Use `RESOLVER` before falling back to `resolv.conf` [PR #324](https://github.com/3scale/apicast/pull/324)
- Improve error logging when failing to download configuration [PR #335](https://github.com/3scale/apicast/pull/325)
- Service hostnames are normalized to lower case [PR #336](https://github.com/3scale/apicast/pull/326)
- Don't attempt to perform post\_action when request was handled without authentication [PR #343](https://github.com/3scale/apicast/pull/343)
- Store authorization responses with a ttl, if sent [PR #341](https://github.com/3scale/apicast/pull/341)

### Fixed

- Do not return stale service configuration when new one is available [PR #333](https://github.com/3scale/apicast/pull/333)
- Memory leak in every request [PR #339](https://github.com/3scale/apicast/pull/339)
- Remove unnecessary code and comments [PR #344](https://github.com/3scale/apicast/pull/344)
- JWT expiry not taken into account in authorization response cache [PR #283](https://github.com/3scale/apicast/pull/283) / [Issue #309](https://github.com/3scale/apicast/issues/309) / Fixed by [PR #341](https://github.com/3scale/apicast/pull/341)
- Memory leak in round robin balancer [PR #345](https://github.com/3scale/apicast/pull/345)
- Error when trying to determine status of failed request when downloading configuration [PR #350](https://github.com/3scale/apicast/pull/350)

## [3.0.0-beta3] - 2017-03-20

### Changed

- Use per request configuration when cache is disabled [PR #289](https://github.com/3scale/apicast/pull/289)
- Automatically expose all environment variables starting with `APICAST_` or `THREESCALE_` to nginx [PR #292](https://github.com/3scale/apicast/pull/292)
- Error log to show why downloading configuration failed [PR #306](https://github.com/3scale/apicast/pull/306)

### Added

- Backend HTTP client that uses cosockets [PR #295](https://github.com/3scale/apicast/pull/295)
- Ability to customize main section of nginx configuration (and expose more env variables) [PR #292](https://github.com/3scale/apicast/pull/292)
- Ability to lock service to specific configuration version [PR #293](https://github.com/3scale/apicast/pull/292)
- Ability to use Redis DB and password via `REDIS_URL` [PR #303](https://github.com/3scale/apicast/pull/303)
- Ability to Authenticate against API using RHSSO and OpenID Connect [PR #283](https://github.com/3scale/apicast/pull/283)

### Fixed
- `http_ng` client supports auth passsed in the url, and default client options if the request options are missing for methods with body (POST, PUT, etc.) [PR #310](https://github.com/3scale/apicast/pull/310)
- Fixed lazy configuration loader to recover from failures [PR #313](https://github.com/3scale/apicast/pull/313)
- Fixed undefined variable `p` in post\_action [PR #316](https://github.com/3scale/apicast/pull/316)
- Fixed caching of negative ttl by dnsmasq [PR #318](https://github.com/3scale/apicast/pull/318)

### Removed

- Removed support for sending Request logs [PR #296](https://github.com/3scale/apicast/pull/296)
- Support for parallel DNS query [PR #311](https://github.com/3scale/apicast/pull/311)

### Known Issues

- JWT expiry not taken into account in authorization response cache [PR #283](https://github.com/3scale/apicast/pull/283) / [Issue #309](https://github.com/3scale/apicast/issues/309)

## [3.0.0-beta2] - 2017-03-08

### Fixed

- Reloading of configuration with every request when cache is disabled [PR #287](https://github.com/3scale/apicast/pull/287)
- Auth caching is not used when OAuth method is used [PR #304](https://github.com/3scale/apicast/pull/304)

## [3.0.0-beta1] - 2017-03-03

### Changed
- Lazy load DNS resolver to improve performance [PR #251](https://github.com/3scale/apicast/pull/251)
- Execute queries to all defined nameservers in parallel [PR #260](https://github.com/3scale/apicast/pull/260)
- `RESOLVER` ENV variable overrides all other nameservers detected from `/etc/resolv.conf` [PR #260](https://github.com/3scale/apicast/pull/260)
- Use stale DNS cache when there is a query in progress for that record [PR #260](https://github.com/3scale/apicast/pull/260)
- Bump s2i-openresty to 1.11.2.2-2 [PR #260](https://github.com/3scale/apicast/pull/260)
- Echo API on port 8081 listens accepts any Host [PR #268](https://github.com/3scale/apicast/pull/268)
- Always use DNS search scopes [PR #271](https://github.com/3scale/apicast/pull/271)
- Reduce use of global objects [PR #273](https://github.com/3scale/apicast/pull/273)
- Configuration is using LRU cache [PR #274](https://github.com/3scale/apicast/pull/274)
- Management API not opened by default [PR #276](https://github.com/3scale/apicast/pull/276)
- Management API returns ready status with no services [PR #]()

### Added

* Danger bot to check for consistency in Pull Requests [PR #265](https://github.com/3scale/apicast/pull/265)
* Start local caching DNS server in the container [PR #260](https://github.com/3scale/apicast/pull/260)
* Management API to show the DNS cache [PR #260](https://github.com/3scale/apicast/pull/260)
* Extract correct Host header from the backend endpoint when backend host not provided [PR #267](https://github.com/3scale/apicast/pull/267)
* `APICAST_CONFIGURATION_CACHE` environment variable [PR #270](https://github.com/3scale/apicast/pull/270)
* `APICAST_CONFIGURATION_LOADER` environment variable [PR #270](https://github.com/3scale/apicast/pull/270)

### Removed

* Support for downloading configuration via curl [PR #266](https://github.com/3scale/apicast/pull/266)
* `AUTO_UPDATE_INTERVAL` environment variable [PR #270](https://github.com/3scale/apicast/pull/270)
* `APICAST_RELOAD_CONFIG` environment variable [PR #270](https://github.com/3scale/apicast/pull/270)
* `APICAST_MISSING_CONFIGURATION` environment variable [PR #270](https://github.com/3scale/apicast/pull/270)

## [3.0.0-alpha2] - 2017-02-06

### Added
- A way to override backend endpoint [PR #248](https://github.com/3scale/apicast/pull/248)

### Changed
- Cache all calls to `os.getenv` via custom module [PR #231](https://github.com/3scale/apicast/pull/231)
- Bump s2i-openresty to 1.11.2.2-1 [PR #239](https://github.com/3scale/apicast/pull/239)
- Use resty-resolver over nginx resolver for HTTP [PR #237](https://github.com/3scale/apicast/pull/237)
- Use resty-resolver over nginx resolver for Redis [PR #237](https://github.com/3scale/apicast/pull/237)
- Internal change to reduce global state [PR #233](https://github.com/3scale/apicast/pull/233)

### Fixed
- [OAuth] Return correct state value back to client

### Removed
- Nginx resolver directive auto detection. Rely on internal DNS resolver [PR #237](https://github.com/3scale/apicast/pull/237)

## [3.0.0-alpha1] - 2017-01-16
### Added
- A CHANGELOG.md to track important changes
- User-Agent header with APIcast version and system information [PR #214](https://github.com/3scale/apicast/pull/214)
- Try to load configuration from V2 API [PR #193](https://github.com/3scale/apicast/pull/193)

### Changed
- Require openresty 1.11.2 [PR #194](https://github.com/3scale/apicast/pull/194)
- moved development from `v2` branch to `master` [PR #209](https://github.com/3scale/apicast/pull/209)
- `X-3scale-Debug` HTTP header now uses Service Token [PR #217](https://github.com/3scale/apicast/pull/217)

## [2.0.0] - 2016-11-29
### Changed
- Major rewrite using JSON configuration instead of code generation.

[Unreleased]: https://github.com/3scale/apicast/compare/v3.2.0-alpha2...HEAD
[2.0.0]: https://github.com/3scale/apicast/compare/v0.2...v2.0.0
[3.0.0-alpha1]: https://github.com/3scale/apicast/compare/v2.0.0...v3.0.0-alpha1
[3.0.0-alpha2]: https://github.com/3scale/apicast/compare/v3.0.0-alpha1...v3.0.0-alpha2
[3.0.0-beta1]: https://github.com/3scale/apicast/compare/v3.0.0-alpha2...v3.0.0-beta1
[3.0.0-beta2]: https://github.com/3scale/apicast/compare/v3.0.0-beta1...v3.0.0-beta2
[3.0.0-beta3]: https://github.com/3scale/apicast/compare/v3.0.0-beta2...v3.0.0-beta3
[3.0.0]: https://github.com/3scale/apicast/compare/v3.0.0-beta3...v3.0.0
[3.1.0-alpha1]: https://github.com/3scale/apicast/compare/v3.0.0...v3.1.0-alpha1
[3.1.0-beta1]: https://github.com/3scale/apicast/compare/v3.1.0-alpha1...v3.1.0-beta1
[3.1.0-beta2]: https://github.com/3scale/apicast/compare/v3.1.0-beta1...v3.1.0-beta2
[3.1.0-rc1]: https://github.com/3scale/apicast/compare/v3.1.0-beta2...v3.1.0-rc1
[3.1.0-rc2]: https://github.com/3scale/apicast/compare/v3.1.0-rc1...v3.1.0-rc2
[3.1.0]: https://github.com/3scale/apicast/compare/v3.1.0-rc2...v3.1.0
[3.2.0-alpha1]: https://github.com/3scale/apicast/compare/v3.1.0...v3.2.0-alpha1
[3.2.0-alpha2]: https://github.com/3scale/apicast/compare/v3.2.0-alpha1...v3.2.0-alpha2<|MERGE_RESOLUTION|>--- conflicted
+++ resolved
@@ -32,11 +32,8 @@
 - Add `src` directory to the Lua load path when using CLI [PR #533](https://github.com/3scale/apicast/pull/533)
 - Move rejection reason parsing from CacheHandler to Proxy [PR #541](https://github.com/3scale/apicast/pull/541)
 - Propagate full package.path and cpath from the CLI to Nginx [PR #538](https://github.com/3scale/apicast/pull/538)
-<<<<<<< HEAD
+- `post_action` phase now shares `ngx.ctx` with the main request [PR #539](https://github.com/3scale/apicast/pull/539)
 - Decrease nginx timer resolution to improve performance and enable PCRE JIT [PR #543](https://github.com/3scale/apicast/pull/543)
-=======
-- `post_action` phase now shares `ngx.ctx` with the main request [PR #539](https://github.com/3scale/apicast/pull/539)
->>>>>>> 486e4666
 
 ## [3.2.0-alpha2] - 2017-11-30
 

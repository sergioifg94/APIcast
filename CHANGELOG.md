# Change Log
All notable changes to this project will be documented in this file.

The format is based on [Keep a Changelog](http://keepachangelog.com/) 
and this project adheres to [Semantic Versioning](http://semver.org/).

## [Unreleased]

<<<<<<< HEAD
## Fixed

- Correct JWT validation according to [RFC 7523 Section 3](https://tools.ietf.org/html/rfc7523#section-3). Like not required `nbf` claim. [THREESCALE-583](https://issues.jboss.org/browse/THREESCALE-583)
=======
## [3.3.0-beta2] - 2018-09-03

## Fixed

- Capture permission errors when searching for files on filesystem [PR #865](https://github.com/3scale/apicast/pull/865)
>>>>>>> 85e0ef33

## [3.3.0-beta1] - 2018-08-31

### Added

- OpenTracing support [PR #669](https://github.com/3scale/apicast/pull/669), [THREESCALE-1159](https://issues.jboss.org/browse/THREESCALE-1159)
- Generate new policy scaffold from the CLI [PR #682](https://github.com/3scale/apicast/pull/682)
- 3scale batcher policy [PR #685](https://github.com/3scale/apicast/pull/685), [PR #710](https://github.com/3scale/apicast/pull/710), [PR #757](https://github.com/3scale/apicast/pull/757), [PR #786](https://github.com/3scale/apicast/pull/786), [PR #823](https://github.com/3scale/apicast/pull/823), [THREESCALE-1155](https://issues.jboss.org/browse/THREESCALE-1155)
- Liquid templating support in the headers policy configuration [PR #716](https://github.com/3scale/apicast/pull/716), [PR #845](https://github.com/3scale/apicast/pull/845), [PR #847](https://github.com/3scale/apicast/pull/847), [THREESCALE-1140](https://issues.jboss.org/browse/THREESCALE-1140)
- Ability to modify query parameters in the URL rewriting policy [PR #724](https://github.com/3scale/apicast/pull/724), [PR #818](https://github.com/3scale/apicast/pull/818), [THREESCALE-1139](https://issues.jboss.org/browse/THREESCALE-1139)
- 3scale referrer policy [PR #728](https://github.com/3scale/apicast/pull/728), [PR #777](https://github.com/3scale/apicast/pull/777), [THREESCALE-329](https://issues.jboss.org/browse/THREESCALE-329)
- Liquid templating support in the rate-limit policy [PR #719](https://github.com/3scale/apicast/pull/719), [PR #845](https://github.com/3scale/apicast/pull/845), [PR #847](https://github.com/3scale/apicast/pull/847), [THREESCALE-411](https://issues.jboss.org/browse/THREESCALE-411)
- Default credentials policy [PR #741](https://github.com/3scale/apicast/pull/741), [THREESCALE-586](https://issues.jboss.org/browse/THREESCALE-586)
- Configurable caching for the token introspection policy [PR #656](https://github.com/3scale/apicast/pull/656)
- `APICAST_ACCESS_LOG_FILE` env to make the access log location configurable [PR #743](https://github.com/3scale/apicast/pull/743), [THREESCALE-1148](https://issues.jboss.org/browse/THREESCALE-1148)
- ENV variables to make APIcast listen on HTTPS port [PR #622](https://github.com/3scale/apicast/pull/622) 
- New `ssl_certificate` phase allows policies to provide certificate to terminate HTTPS connection [PR #622](https://github.com/3scale/apicast/pull/622)
- Configurable `auth_type` for the token introspection policy [PR #755](https://github.com/3scale/apicast/pull/755)
- `TimerTask` module to execute recurrent tasks that can be cancelled [PR #782](https://github.com/3scale/apicast/pull/782), [PR #784](https://github.com/3scale/apicast/pull/784), [PR #791](https://github.com/3scale/apicast/pull/791)
- `GC` module that implements a workaround to be able to define `__gc` on tables [PR #790](https://github.com/3scale/apicast/pull/790)
- Policies can define `__gc` metamethod that gets called when they are garbage collected to do cleanup [PR #688](https://github.com/3scale/apicast/pull/688)
- Keycloak Role Check policy [PR #773](https://github.com/3scale/apicast/pull/773), [THREESCALE-1158](https://issues.jboss.org/browse/THREESCALE-1158)
- Conditional policy. This policy includes a condition and a policy chain, and only executes the chain when the condition is true [PR #812](https://github.com/3scale/apicast/pull/812), [PR #814](https://github.com/3scale/apicast/pull/814), [PR #820](https://github.com/3scale/apicast/pull/820)
- Request headers are now exposed in the context available when evaluating Liquid [PR #819](https://github.com/3scale/apicast/pull/819)
- Rewrite URL captures policy. This policy captures arguments in a URL and rewrites the URL using them [PR #827](https://github.com/3scale/apicast/pull/827), [THREESCALE-1139](https://issues.jboss.org/browse/THREESCALE-1139)
- Support for HTTP Proxy [THREESCALE-221](https://issues.jboss.org/browse/THREESCALE-221), [#709](https://github.com/3scale/apicast/issues/709)
- Conditions for the limits of the rate-limit policy [PR #839](https://github.com/3scale/apicast/pull/839)
- `bin/apicast console` to start Lua REPL with APIcast code loaded [PR #853](https://github.com/3scale/apicast/pull/853)
- Liquid Context Debugging policy. It's a policy only meant for debugging purposes, returns the context available when evaluating liquid [PR #849](https://github.com/3scale/apicast/pull/849)
- Logging policy. It allows to enable/disable access logs per service [PR #856](https://github.com/3scale/apicast/pull/856), [THREESCALE-1148](https://issues.jboss.org/browse/THREESCALE-1148)
- Support JWK through OIDC Discovery [PR #850](https://github.com/3scale/apicast/pull/850)
- Initial Prometheus metrics policy (backend responses and nginx metrics) [PR #860](https://github.com/3scale/apicast/pull/860), [THREESCALE-1230](https://issues.jboss.org/browse/THREESCALE-1230)

### Changed

- `THREESCALE_PORTAL_ENDPOINT` and `THREESCALE_CONFIG_FILE` are not required anymore [PR #702](https://github.com/3scale/apicast/pull/702)
- The `scope` of the Rate Limit policy is `service` by default [PR #704](https://github.com/3scale/apicast/pull/704)
- Decoded JWTs are now exposed in the policies context by the APIcast policy [PR #718](https://github.com/3scale/apicast/pull/718)
- Upgraded OpenResty to 1.13.6.2, uses OpenSSL 1.1 [PR #733](https://github.com/3scale/apicast/pull/733)
- Use forked `resty.limit.count` that uses increments instead of decrements [PR #758](https://github.com/3scale/apicast/pull/758)
- Rate Limit policy to take into account changes in the config [PR #703](https://github.com/3scale/apicast/pull/703)
- The regular expression for mapping rules has been changed, so that special characters are accepted in the wildcard values for path [PR #714](https://github.com/3scale/apicast/pull/714)
- Call `init` and `init_worker` on all available policies regardless they are used or not [PR #770](https://github.com/3scale/apicast/pull/770)
- Cache loaded policies. Loading one policy several times will use the same instance [PR #770](https://github.com/3scale/apicast/pull/770)
- Load all policies into cache when starting APIcast master process. [PR #770](https://github.com/3scale/apicast/pull/770)
- `init` and `init_worker` phases are executed on the policy module, not the instance of a policy with a configuration [PR #770](https://github.com/3scale/apicast/pull/770)
- `timer_resolution` set only in development environment [PR #815](https://github.com/3scale/apicast/pull/815)
- The rate-limit policy, when `redis_url` is empty, now applies per-gateway limits instead of trying to use a localhost Redis [PR #842](https://github.com/3scale/apicast/pull/842)
- Changed the display name of some policies. This only affects how the name shows in the UI [THREESCALE-1232](https://issues.jboss.org/browse/THREESCALE-1232)

### Fixed

- Do not crash when initializing unreachable/invalid DNS resolver [PR #730](https://github.com/3scale/apicast/pull/730)
- Reporting only 50% calls to 3scale backend when using OIDC [PR #774](https://github.com/3scale/apicast/pull/774), [THREESCALE-1080](https://issues.jboss.org/browse/THREESCALE-1080)
- Building container image on OpenShift 3.9 [PR #810](https://github.com/3scale/apicast/pull/810), [THREESCALE-1138](https://issues.jboss.org/browse/THREESCALE-1138)
- Rate Limit policy to define multiple limiters of the same type [PR #825](https://github.com/3scale/apicast/pull/825)
- Fix `exclusiveMinimum` field for `conn` property in the rate-limit JSON schema [PR #832](https://github.com/3scale/apicast/pull/832)
- Skip invalid policies in the policy chain [PR #854](https://github.com/3scale/apicast/pull/854)

## [3.2.1] - 2018-06-26

### Fixed

- Reporting only 50% calls to 3scale backend when using OIDC [PR #779](https://github.com/3scale/apicast/pull/779)

## [3.2.0] - 2018-06-04

3.2.0-rc2 was considered final and became 3.2.0.

## [3.2.0-rc2] - 2018-05-11

### Added

- Default value for the `caching_type` attribute of the caching policy config schema [#691](https://github.com/3scale/apicast/pull/691), [THREESCALE-845](https://issues.jboss.org/browse/THREESCALE-845)

### Fixed

- Fixed set of valid values for the exit param of the Echo policy [PR #684](https://github.com/3scale/apicast/pull/684/)

### Changed

- The schema of the rate-limit policy has been adapted so it can be rendered by `react-jsonschema-form`, a library used in the 3scale UI. This is a breaking change. [PR #696](https://github.com/3scale/apicast/pull/696), [THREESCALE-888](https://issues.jboss.org/browse/THREESCALE-888)
- The upstream policy now performs the rule matching in the rewrite phase. This allows combining it with the URL rewriting policy – upstream policy regex will be matched against the original path if upstream policy is placed before URL rewriting in the policy chain, and against the rewritten path otherwise [PR #690](https://github.com/3scale/apicast/pull/690), [THREESCALE-852](https://issues.jboss.org/browse/THREESCALE-852)

## [3.2.0-rc1] - 2018-04-24

### Added

- Rate Limit policy [PR #648](https://github.com/3scale/apicast/pull/648)
- Documented restrictions in the position in the chain for some policies [PR #675](https://github.com/3scale/apicast/pull/675), [THREESCALE-799](https://issues.jboss.org/browse/THREESCALE-799)

### Fixed

- `export()` now works correctly in policies of the local chain [PR #673](https://github.com/3scale/apicast/pull/673)
- caching policy now works correctly when placed after the apicast policy in the chain [PR #674](https://github.com/3scale/apicast/pull/674)
- OpenTracing support [PR #669](https://github.com/3scale/apicast/pull/669)

### Changed

- descriptions in `oneOf`s in policy manifests have been replaced with titles [PR #663](https://github.com/3scale/apicast/pull/663)
- `resty.balancer` doesn't fall back to the port `80` by default. If the port is missing, `apicast.balancer` sets the default port for the scheme of the `proxy_pass` URL [PR #662](https://github.com/3scale/apicast/pull/662)

## [3.2.0-beta3] - 2018-03-20

### Fixed

- `ljsonschema` is only used in testing but was required in production also [PR #660](https://github.com/3scale/apicast/pull/660)

## [3.2.0-beta2] - 2018-03-19

### Added

- New property `summary` in the policy manifests [PR #633](https://github.com/3scale/apicast/pull/633)
- OAuth2.0 Token Introspection policy [PR #619](https://github.com/3scale/apicast/pull/619)
- New `metrics` phase that runs when prometheus is collecting metrics [PR #629](https://github.com/3scale/apicast/pull/629)
- Validation of policy configs both in integration and unit tests [PR #646](https://github.com/3scale/apicast/pull/646)
- Option to avoid refreshing the config when using the lazy loader with `APICAST_CONFIGURATION_CACHE` < 0 [PR #657](https://github.com/3scale/apicast/pull/657)

### Fixed

- Error loading policy chain configuration JSON with null value [PR #626](https://github.com/3scale/apicast/pull/626)
- Splitted `resolv.conf` in lines,to avoid commented lines  [PR #618](https://github.com/3scale/apicast/pull/618)
- Avoid `nameserver` repetion from `RESOLVER` variable and `resolv.conf` file [PR #636](https://github.com/3scale/apicast/pull/636)
- Bug in URL rewriting policy that ignored the `commands` attribute in the policy manifest [PR #641](https://github.com/3scale/apicast/pull/641)
- Skip comentaries after `search` values in resolv.conf [PR #635](https://github.com/3scale/apicast/pull/635)
- Bug that prevented using `CONFIGURATION_CACHE_LOADER=boot` without specifying `APICAST_CONFIGURATION_CACHE` in staging [PR #651](https://github.com/3scale/apicast/pull/651), [THREESCALE-756](https://issues.jboss.org/browse/THREESCALE-756).
- `typ` is verified when it's present in keycloak tokens [PR #658](https://github.com/3scale/apicast/pull/658)

### Changed

- `summary` is now required in policy manifests [PR #655](https://github.com/3scale/apicast/pull/655)

## [3.2.0-beta1] - 2018-02-20

### Added

- Definition of JSON schemas for policy configurations [PR #522](https://github.com/3scale/apicast/pull/522), [PR #601](https://github.com/3scale/apicast/pull/601)
- URL rewriting policy [PR #529](https://github.com/3scale/apicast/pull/529), [THREESCALE-618](https://issues.jboss.org/browse/THREESCALE-618)
- Liquid template can find files in current folder too [PR #533](https://github.com/3scale/apicast/pull/533)
- `bin/apicast` respects `APICAST_OPENRESTY_BINARY` and `TEST_NGINX_BINARY` environment [PR #540](https://github.com/3scale/apicast/pull/540)
- Caching policy [PR #546](https://github.com/3scale/apicast/pull/546), [PR #558](https://github.com/3scale/apicast/pull/558), [THREESCALE-587](https://issues.jboss.org/browse/THREESCALE-587), [THREESCALE-550](https://issues.jboss.org/browse/THREESCALE-550)
- New phase: `content` for generating content or getting the upstream response [PR #535](https://github.com/3scale/apicast/pull/535)
- Upstream policy [PR #562](https://github.com/3scale/apicast/pull/562), [THREESCALE-296](https://issues.jboss.org/browse/THREESCALE-296)
- Policy JSON manifest [PR #565](https://github.com/3scale/apicast/pull/565)
- SOAP policy [PR #567](https://github.com/3scale/apicast/pull/567), [THREESCALE-553](https://issues.jboss.org/browse/THREESCALE-553)
- Ability to set custom directories to load policies from [PR #581](https://github.com/3scale/apicast/pull/581)
- CLI is running with proper log level set by `APICAST_LOG_LEVEL` [PR #585](https://github.com/3scale/apicast/pull/585)
- 3scale configuration (staging/production) can be passed as `-3` or `--channel` on the CLI [PR #590](https://github.com/3scale/apicast/pull/590)
- APIcast CLI loads environments defined by `APICAST_ENVIRONMENT` variable [PR #590](https://github.com/3scale/apicast/pull/590)
- Endpoint in management API to retrieve all the JSON manifests of the policies [PR #592](https://github.com/3scale/apicast/pull/592)
- Development environment (`--dev`) starts with Echo policy unless some configuration is passed [PR #593](https://github.com/3scale/apicast/pull/593)
- Added support for passing whole configuration as Data URL [PR #593](https://github.com/3scale/apicast/pull/593)
- More complete global environment when loading environment policies [PR #596](https://github.com/3scale/apicast/pull/596)
- Support for Client Certificate authentication with upstream servers [PR #610](https://github.com/3scale/apicast/pull/610), [THREESCALE-328](http://issues.jboss.org/browse/THREESCALE-328)

### Fixed

- Detecting local rover installation from the CLI [PR #519](https://github.com/3scale/apicast/pull/519)
- Use more `command` instead of `which` to work in plain shell [PR #521](https://github.com/3scale/apicast/pull/521)
- Fixed rockspec so APIcast can be installed by luarocks [PR #523](https://github.com/3scale/apicast/pull/523), [PR #538](https://github.com/3scale/apicast/pull/538)
- Fix loading renamed APIcast code [PR #525](https://github.com/3scale/apicast/pull/525)
- Fix `apicast` command when installed from luarocks [PR #527](https://github.com/3scale/apicast/pull/527)
- Fix lua docs formatting in the CORS policy [PR #530](https://github.com/3scale/apicast/pull/530)
- `post_action` phase not being called in the policy_chain [PR #539](https://github.com/3scale/apicast/pull/539)
- Failing to execute `libexec/boot` on some systems [PR #544](https://github.com/3scale/apicast/pull/544)
- Detect number of CPU cores in containers by using `nproc` [PR #554](https://github.com/3scale/apicast/pull/554)
- Running with development config in Docker [PR #555](https://github.com/3scale/apicast/pull/555)
- Fix setting twice the headers in a pre-flight request in the CORS policy [PR #570](https://github.com/3scale/apicast/pull/570)
- Fix case where debug headers are returned without enabling the option [PR #577](https://github.com/3scale/apicast/pull/577)
- Fix errors loading openresty libraries when rover is active [PR #598](https://github.com/3scale/apicast/pull/598)
- Passthrough "invalid" headers [PR #612](https://github.com/3scale/apicast/pull/612), [THREESCALE-630](https://issues.jboss.org/browse/THREESCALE-630)
- Fix using relative path for access and error log [THREESCALE-1090](https://issues.jboss.org/browse/THREESCALE-1090)

### Changed

- Consolidate apicast-0.1-0.rockspec into apicast-scm-1.rockspec [PR #526](https://github.com/3scale/apicast/pull/526)
- Deprecated `Configuration.extract_usage` in favor of `Service.get_usage` [PR #531](https://github.com/3scale/apicast/pull/531)
- Extract Test::APIcast to own package on CPAN [PR #528](https://github.com/3scale/apicast/pull/528)
- Load policies by the APIcast loader instead of changing load path [PR #532](https://github.com/3scale/apicast/pull/532), [PR #536](https://github.com/3scale/apicast/pull/536)
- Add `src` directory to the Lua load path when using CLI [PR #533](https://github.com/3scale/apicast/pull/533)
- Move rejection reason parsing from CacheHandler to Proxy [PR #541](https://github.com/3scale/apicast/pull/541)
- Propagate full package.path and cpath from the CLI to Nginx [PR #538](https://github.com/3scale/apicast/pull/538)
- `post_action` phase now shares `ngx.ctx` with the main request [PR #539](https://github.com/3scale/apicast/pull/539)
- Decrease nginx timer resolution to improve performance and enable PCRE JIT [PR #543](https://github.com/3scale/apicast/pull/543)
- Moved `proxy_pass` into new internal location `@upstream` [PR #535](https://github.com/3scale/apicast/pull/535)
- Split 3scale authorization to rewrite and access phase [PR #556](https://github.com/3scale/apicast/pull/556)
- Extract `mapping_rule` module from the `configuration` module [PR #571](https://github.com/3scale/apicast/pull/571)
- Renamed `apicast/policy/policy.lua` to `apicast/policy.lua` [PR #569](https://github.com/3scale/apicast/pull/569)
- Sandbox loading policies [PR #566](https://github.com/3scale/apicast/pull/566)
- Extracted `usage` and `mapping_rules_matcher` modules so they can be used from policies [PR #580](https://github.com/3scale/apicast/pull/580)
- Renamed all `apicast/policy/*/policy.lua` to `apicast/policy/*/init.lua` to match Lua naming [PR #579](https://github.com/3scale/apicast/pull/579)
- Environment configuration can now define the configuration loader or cache [PR #590](https://github.com/3scale/apicast/pull/590).
- APIcast starts with "boot" configuration loader by default (because production is the default environment) [PR #590](https://github.com/3scale/apicast/pull/590).
- Deprecated `APICAST_SERVICES` in favor of `APICAST_SERVICES_LIST` but provides backwards compatibility [PR #549](https://github.com/3scale/apicast/pull/549)
- Deprecated `APICAST_PATH_ROUTING_ENABLED` in favor of `APICAST_PATH_ROUTING` but provides backwards compatibility [PR #549](https://github.com/3scale/apicast/pull/549)

## [3.2.0-alpha2] - 2017-11-30

### Added

- New policy chains system. This allows users to write custom policies to configure what Apicast can do on each of the Nginx phases [PR #450](https://github.com/3scale/apicast/pull/450), [THREESCALE-553](https://issues.jboss.org/browse/THREESCALE-553)
- Resolver can resolve nginx upstreams [PR #478](https://github.com/3scale/apicast/pull/478)
- Add `resolver` directive in the nginx configuration [PR #508](https://github.com/3scale/apicast/pull/508)
- Calls 3scale backend with the 'no_body' option enabled. This reduces network traffic in cases where APIcast does not need to parse the response body [PR #483](https://github.com/3scale/apicast/pull/483)
- Methods to modify policy chains [PR #505](https://github.com/3scale/apicast/pull/505)
- Ability to load several environment configurations [PR #504](https://github.com/3scale/apicast/pull/504)
- Ability to configure policy chain from the environment configuration [PR #496](https://github.com/3scale/apicast/pull/496)
- Load environment variables defined in the configuration [PR #507](https://github.com/3scale/apicast/pull/507)
- Allow configuration of the echo/management/fake backend ports [PR #506](https://github.com/3scale/apicast/pull/506)
- Headers policy [PR #497](https://github.com/3scale/apicast/pull/497), [THREESCALE-552](https://issues.jboss.org/browse/THREESCALE-552)
- CORS policy [PR #487](https://github.com/3scale/apicast/pull/487), [THREESCALE-279](https://issues.jboss.org/browse/THREESCALE-279)
- Detect number of CPU shares when running on Kubernetes [PR #600](https://github.com/3scale/apicast/pull/600)

### Changed

- Namespace all APIcast code in `apicast` folder. Possible BREAKING CHANGE for some customizations. [PR #486](https://github.com/3scale/apicast/pull/486)
- CLI ignores environment variables that are empty strings [PR #504](https://github.com/3scale/apicast/pull/504)

### Fixed

- Loading installed luarocks from outside rover [PR #503](https://github.com/3scale/apicast/pull/503)
- Support IPv6 addresses in `/etc/resolv.conf` [PR #511](https://github.com/3scale/apicast/pull/511)
- Fix possible 100% CPU usage when starting APIcast and manipulating filesystem [PR #547](https://github.com/3scale/apicast/pull/547)

## [3.2.0-alpha1]

### Added

- Experimental option for true out of band reporting (`APICAST_REPORTING_WORKERS`) [PR #290](https://github.com/3scale/apicast/pull/290), [THREESCALE-365](https://issues.jboss.org/browse/THREESCALE-365)
- `/status/info` endpoint to the Management API [PR #290](https://github.com/3scale/apicast/pull/290)
- `/_threescale/healthz` endpoint returns a success status code, this is used for health checking in kubernetes environments [PR #285](https://github.com/3scale/apicast/pull/285)
- Usage limit errors are now configurable to distinguish them from other authorization errors [PR #453](https://github.com/3scale/apicast/pull/453), [THREESCALE-638](https://issues.jboss.org/browse/THREESCALE-638).
- Templating nginx configuration with liquid. [PR #449](https://github.com/3scale/apicast/pull/449)

### Changed

- Upgraded to OpenResty 1.11.2.5-1 [PR #428](https://github.com/3scale/apicast/pull/428)
- `/oauth/token` endpoint returns an error status code, when the access token couldn't be stored in 3scale backend [PR #436](https://github.com/3scale/apicast/pull/436)]
- URI params in POST requests are now taken into account when matching mapping rules [PR #437](https://github.com/3scale/apicast/pull/437)
- Increased number of background timers and connections in the cosocket pool [PR #290](https://github.com/3scale/apicast/pull/290)
- Make OAuth tokens TTL configurable [PR #448](https://github.com/3scale/apicast/pull/448)
- Detect when being executed in Test::Nginx and use default backend accordingly [PR #458](https://github.com/3scale/apicast/pull/458)
- Update the s2i-openresty image to have the same path (`/opt/app-root/src`) in all images [PR #460](https://github.com/3scale/apicast/pull/460)
- Launcher scripts are now Perl + Lua instead of Shell [PR #449](https://github.com/3scale/apicast/pull/449)
- Unify how to connect to 3scale backend [PR #456](https://github.com/3scale/apicast/pull/456)
- Upgraded OpenResty to 1.13.6.1 [PR #480](https://github.com/3scale/apicast/pull/480), [THREESCALE-362](https://issues.jboss.org/browse/THREESCALE-362)

### Fixed

- Request headers are not passed to the backend, preventing sending invalid Content-Type to the access token store endpoint [PR #433](https://github.com/3scale/apicast/pull/433), [THREESCALE-372](https://issues.jboss.org/browse/THREESCALE-372)
- Live and ready endpoints now set correct Content-Type header in the response[PR #441](https://github.com/3scale/apicast/pull/441), [THREESCALE-377](https://issues.jboss.org/browse/THREESCALE-377)

## [3.1.0] - 2017-10-27
- 3.1.0-rc2 was considered final and became 3.1.0.

## [3.1.0-rc2] - 2017-09-29

### Fixed

- Request headers are not passed to the backend, preventing sending invalid Content-Type to the access token store endpoint [PR #433](https://github.com/3scale/apicast/pull/433)

## [3.1.0-rc1] - 2017-09-14

### Added

- Support for extending APIcast location block with snippets of nginx configuration [PR #407](https://github.com/3scale/apicast/pull/407)

### Fixed

- Crash on empty OIDC Issuer endpoint [PR #408](https://github.com/3scale/apicast/pull/408)
- Handle partial credentials [PR #409](https://github.com/3scale/apicast/pull/409)
- Crash when configuration endpoint was missing [PR #417](https://github.com/3scale/apicast/pull/417)
- Fix double queries to not fully qualified domains [PR #419](https://github.com/3scale/apicast/pull/419)
- Fix caching DNS queries with scope (like on OpenShift) [PR #420](https://github.com/3scale/apicast/pull/420)

### Changed

- `THREESCALE_DEPLOYMENT_ENV` defaults to `production` [PR #406](https://github.com/3scale/apicast/pull/406)
- OIDC is now used based on settings on the API Manager [PR #405](https://github.com/3scale/apicast/pull/405)
- No limit on body size from the client sent to the server [PR #410](https://github.com/3scale/apicast/pull/410)
- Print module loading errors only when it failed to load [PR #415](https://github.com/3scale/apicast/pull/415)
- `bin/busted` rewritten to support different working directories [PR #418](https://github.com/3scale/apicast/pull/418)
- dnsmasq started in docker will not forward queries without domain [PR #421](https://github.com/3scale/apicast/pull/421)

## [3.1.0-beta2] - 2017-08-21

### Added

- Ability to configure how to cache backend authorizations [PR #396](https://github.com/3scale/apicast/pull/396)

### Fixed

- Not loading services when APICAST\_SERVICES is empty [PR #401](https://github.com/3scale/apicast/pull/401), [THREESCALE-281](https://issues.jboss.org/browse/THREESCALE-281)

## [3.1.0-beta1] - 2017-07-21

### Fixed

- Fixed CVE-2017-7512 [PR #393](https://github.com/3scale/apicast/pull/392)

### Changed

- APIcast module `balancer` method now accepts optional balancer [PR #362](https://github.com/3scale/apicast/pull/362)
- Extracted lua-resty-url [PR #384](https://github.com/3scale/apicast/pull/384)
- Extracted lua-resty-env [PR #386](https://github.com/3scale/apicast/pull/386)
- Do not load all services when APICAST\_SERVICES is set [PR #388](https://github.com/3scale/apicast/pull/388)

### Added

- APIcast published to [luarocks.org](https://luarocks.org/modules/3scale/apicast) [PR #366](https://github.com/3scale/apicast/pull/366)
- Support for passing remote configuratio URL through the CLI [PR #389](https://github.com/3scale/apicast/pull/389)
- CLI flag -b to load configuration on boot [PR #389](https://github.com/3scale/apicast/pull/389)
- OIDC support [PR #382](https://github.com/3scale/apicast/pull/382)

### Removed

- Keycloak / RH SSO integration replaced with OIDC [PR #382](https://github.com/3scale/apicast/pull/382)

## [3.1.0-alpha1] - 2017-05-05

### Changed

- Bump OpenResty version to [1.11.2.3](https://github.com/3scale/s2i-openresty/releases/tag/1.11.2.3-1) [PR #359](https://github.com/3scale/apicast/pull/359) 
- Upgraded lua-resty-http and lua-resty-jwt [PR #361](https://github.com/3scale/apicast/pull/361)

### Added

- Experimental caching proxy to the http client [PR #357](https://github.com/3scale/apicast/pull/357)

### Changed

- Print better errors when module loading fails [PR #360](https://github.com/3scale/apicast/pull/360)

## [3.0.0] - 2017-04-04

### Added

- Support for loading configration from custom URL [PR #323](https://github.com/3scale/apicast/pull/323)
- Turn on SSL/TLS validation by `OPENSSL_VERIFY` environment variable [PR #332](https://github.com/3scale/apicast/pull/332)
- Load trusted CA chain certificates [PR #332](https://github.com/3scale/apicast/pull/332)
- Support HTTP Basic authentication for client credentials when authorizing with RH-SSO [PR #336](https://github.com/3scale/apicast/pull/336)
- Show more information about the error when the module load fails [PR #348](https://github.com/3scale/apicast/pull/348)

### Changed

- Use `RESOLVER` before falling back to `resolv.conf` [PR #324](https://github.com/3scale/apicast/pull/324)
- Improve error logging when failing to download configuration [PR #335](https://github.com/3scale/apicast/pull/325)
- Service hostnames are normalized to lower case [PR #336](https://github.com/3scale/apicast/pull/326)
- Don't attempt to perform post\_action when request was handled without authentication [PR #343](https://github.com/3scale/apicast/pull/343)
- Store authorization responses with a ttl, if sent [PR #341](https://github.com/3scale/apicast/pull/341)

### Fixed

- Do not return stale service configuration when new one is available [PR #333](https://github.com/3scale/apicast/pull/333)
- Memory leak in every request [PR #339](https://github.com/3scale/apicast/pull/339)
- Remove unnecessary code and comments [PR #344](https://github.com/3scale/apicast/pull/344)
- JWT expiry not taken into account in authorization response cache [PR #283](https://github.com/3scale/apicast/pull/283) / [Issue #309](https://github.com/3scale/apicast/issues/309) / Fixed by [PR #341](https://github.com/3scale/apicast/pull/341)
- Memory leak in round robin balancer [PR #345](https://github.com/3scale/apicast/pull/345)
- Error when trying to determine status of failed request when downloading configuration [PR #350](https://github.com/3scale/apicast/pull/350)

## [3.0.0-beta3] - 2017-03-20

### Changed

- Use per request configuration when cache is disabled [PR #289](https://github.com/3scale/apicast/pull/289)
- Automatically expose all environment variables starting with `APICAST_` or `THREESCALE_` to nginx [PR #292](https://github.com/3scale/apicast/pull/292)
- Error log to show why downloading configuration failed [PR #306](https://github.com/3scale/apicast/pull/306)

### Added

- Backend HTTP client that uses cosockets [PR #295](https://github.com/3scale/apicast/pull/295)
- Ability to customize main section of nginx configuration (and expose more env variables) [PR #292](https://github.com/3scale/apicast/pull/292)
- Ability to lock service to specific configuration version [PR #293](https://github.com/3scale/apicast/pull/292)
- Ability to use Redis DB and password via `REDIS_URL` [PR #303](https://github.com/3scale/apicast/pull/303)
- Ability to Authenticate against API using RHSSO and OpenID Connect [PR #283](https://github.com/3scale/apicast/pull/283)

### Fixed
- `http_ng` client supports auth passsed in the url, and default client options if the request options are missing for methods with body (POST, PUT, etc.) [PR #310](https://github.com/3scale/apicast/pull/310)
- Fixed lazy configuration loader to recover from failures [PR #313](https://github.com/3scale/apicast/pull/313)
- Fixed undefined variable `p` in post\_action [PR #316](https://github.com/3scale/apicast/pull/316)
- Fixed caching of negative ttl by dnsmasq [PR #318](https://github.com/3scale/apicast/pull/318)

### Removed

- Removed support for sending Request logs [PR #296](https://github.com/3scale/apicast/pull/296)
- Support for parallel DNS query [PR #311](https://github.com/3scale/apicast/pull/311)

### Known Issues

- JWT expiry not taken into account in authorization response cache [PR #283](https://github.com/3scale/apicast/pull/283) / [Issue #309](https://github.com/3scale/apicast/issues/309)

## [3.0.0-beta2] - 2017-03-08

### Fixed

- Reloading of configuration with every request when cache is disabled [PR #287](https://github.com/3scale/apicast/pull/287)
- Auth caching is not used when OAuth method is used [PR #304](https://github.com/3scale/apicast/pull/304)

## [3.0.0-beta1] - 2017-03-03

### Changed
- Lazy load DNS resolver to improve performance [PR #251](https://github.com/3scale/apicast/pull/251)
- Execute queries to all defined nameservers in parallel [PR #260](https://github.com/3scale/apicast/pull/260)
- `RESOLVER` ENV variable overrides all other nameservers detected from `/etc/resolv.conf` [PR #260](https://github.com/3scale/apicast/pull/260)
- Use stale DNS cache when there is a query in progress for that record [PR #260](https://github.com/3scale/apicast/pull/260)
- Bump s2i-openresty to 1.11.2.2-2 [PR #260](https://github.com/3scale/apicast/pull/260)
- Echo API on port 8081 listens accepts any Host [PR #268](https://github.com/3scale/apicast/pull/268)
- Always use DNS search scopes [PR #271](https://github.com/3scale/apicast/pull/271)
- Reduce use of global objects [PR #273](https://github.com/3scale/apicast/pull/273)
- Configuration is using LRU cache [PR #274](https://github.com/3scale/apicast/pull/274)
- Management API not opened by default [PR #276](https://github.com/3scale/apicast/pull/276)
- Management API returns ready status with no services [PR #]()

### Added

* Danger bot to check for consistency in Pull Requests [PR #265](https://github.com/3scale/apicast/pull/265)
* Start local caching DNS server in the container [PR #260](https://github.com/3scale/apicast/pull/260)
* Management API to show the DNS cache [PR #260](https://github.com/3scale/apicast/pull/260)
* Extract correct Host header from the backend endpoint when backend host not provided [PR #267](https://github.com/3scale/apicast/pull/267)
* `APICAST_CONFIGURATION_CACHE` environment variable [PR #270](https://github.com/3scale/apicast/pull/270)
* `APICAST_CONFIGURATION_LOADER` environment variable [PR #270](https://github.com/3scale/apicast/pull/270)

### Removed

* Support for downloading configuration via curl [PR #266](https://github.com/3scale/apicast/pull/266)
* `AUTO_UPDATE_INTERVAL` environment variable [PR #270](https://github.com/3scale/apicast/pull/270)
* `APICAST_RELOAD_CONFIG` environment variable [PR #270](https://github.com/3scale/apicast/pull/270)
* `APICAST_MISSING_CONFIGURATION` environment variable [PR #270](https://github.com/3scale/apicast/pull/270)

## [3.0.0-alpha2] - 2017-02-06

### Added
- A way to override backend endpoint [PR #248](https://github.com/3scale/apicast/pull/248)

### Changed
- Cache all calls to `os.getenv` via custom module [PR #231](https://github.com/3scale/apicast/pull/231)
- Bump s2i-openresty to 1.11.2.2-1 [PR #239](https://github.com/3scale/apicast/pull/239)
- Use resty-resolver over nginx resolver for HTTP [PR #237](https://github.com/3scale/apicast/pull/237)
- Use resty-resolver over nginx resolver for Redis [PR #237](https://github.com/3scale/apicast/pull/237)
- Internal change to reduce global state [PR #233](https://github.com/3scale/apicast/pull/233)

### Fixed
- [OAuth] Return correct state value back to client

### Removed
- Nginx resolver directive auto detection. Rely on internal DNS resolver [PR #237](https://github.com/3scale/apicast/pull/237)

## [3.0.0-alpha1] - 2017-01-16
### Added
- A CHANGELOG.md to track important changes
- User-Agent header with APIcast version and system information [PR #214](https://github.com/3scale/apicast/pull/214)
- Try to load configuration from V2 API [PR #193](https://github.com/3scale/apicast/pull/193)

### Changed
- Require openresty 1.11.2 [PR #194](https://github.com/3scale/apicast/pull/194)
- moved development from `v2` branch to `master` [PR #209](https://github.com/3scale/apicast/pull/209)
- `X-3scale-Debug` HTTP header now uses Service Token [PR #217](https://github.com/3scale/apicast/pull/217)

## [2.0.0] - 2016-11-29
### Changed
- Major rewrite using JSON configuration instead of code generation.

[Unreleased]: https://github.com/3scale/apicast/compare/v3.3.0-beta2...HEAD
[2.0.0]: https://github.com/3scale/apicast/compare/v0.2...v2.0.0
[3.0.0-alpha1]: https://github.com/3scale/apicast/compare/v2.0.0...v3.0.0-alpha1
[3.0.0-alpha2]: https://github.com/3scale/apicast/compare/v3.0.0-alpha1...v3.0.0-alpha2
[3.0.0-beta1]: https://github.com/3scale/apicast/compare/v3.0.0-alpha2...v3.0.0-beta1
[3.0.0-beta2]: https://github.com/3scale/apicast/compare/v3.0.0-beta1...v3.0.0-beta2
[3.0.0-beta3]: https://github.com/3scale/apicast/compare/v3.0.0-beta2...v3.0.0-beta3
[3.0.0]: https://github.com/3scale/apicast/compare/v3.0.0-beta3...v3.0.0
[3.1.0-alpha1]: https://github.com/3scale/apicast/compare/v3.0.0...v3.1.0-alpha1
[3.1.0-beta1]: https://github.com/3scale/apicast/compare/v3.1.0-alpha1...v3.1.0-beta1
[3.1.0-beta2]: https://github.com/3scale/apicast/compare/v3.1.0-beta1...v3.1.0-beta2
[3.1.0-rc1]: https://github.com/3scale/apicast/compare/v3.1.0-beta2...v3.1.0-rc1
[3.1.0-rc2]: https://github.com/3scale/apicast/compare/v3.1.0-rc1...v3.1.0-rc2
[3.1.0]: https://github.com/3scale/apicast/compare/v3.1.0-rc2...v3.1.0
[3.2.0-alpha1]: https://github.com/3scale/apicast/compare/v3.1.0...v3.2.0-alpha1
[3.2.0-alpha2]: https://github.com/3scale/apicast/compare/v3.2.0-alpha1...v3.2.0-alpha2
[3.2.0-beta1]: https://github.com/3scale/apicast/compare/v3.2.0-alpha2...v3.2.0-beta1
[3.2.0-beta2]: https://github.com/3scale/apicast/compare/v3.2.0-beta1...v3.2.0-beta2
[3.2.0-beta3]: https://github.com/3scale/apicast/compare/v3.2.0-beta2...v3.2.0-beta3
[3.2.0-rc1]: https://github.com/3scale/apicast/compare/v3.2.0-beta3...v3.2.0-rc1
[3.2.0-rc2]: https://github.com/3scale/apicast/compare/v3.2.0-rc1...v3.2.0-rc2
[3.2.0]: https://github.com/3scale/apicast/compare/v3.2.0-rc2...v3.2.0
[3.2.1]: https://github.com/3scale/apicast/compare/v3.2.0...v3.2.1
[3.3.0-beta1]: https://github.com/3scale/apicast/compare/v3.2.1...v3.3.0-beta1
[3.3.0-beta2]: https://github.com/3scale/apicast/compare/v3.3.0-beta1...v3.3.0-beta2<|MERGE_RESOLUTION|>--- conflicted
+++ resolved
@@ -6,17 +6,15 @@
 
 ## [Unreleased]
 
-<<<<<<< HEAD
 ## Fixed
 
 - Correct JWT validation according to [RFC 7523 Section 3](https://tools.ietf.org/html/rfc7523#section-3). Like not required `nbf` claim. [THREESCALE-583](https://issues.jboss.org/browse/THREESCALE-583)
-=======
+
 ## [3.3.0-beta2] - 2018-09-03
 
 ## Fixed
 
 - Capture permission errors when searching for files on filesystem [PR #865](https://github.com/3scale/apicast/pull/865)
->>>>>>> 85e0ef33
 
 ## [3.3.0-beta1] - 2018-08-31
 

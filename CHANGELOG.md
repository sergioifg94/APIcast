# Change Log
All notable changes to this project will be documented in this file.

The format is based on [Keep a Changelog](http://keepachangelog.com/) 
and this project adheres to [Semantic Versioning](http://semver.org/).

## [Unreleased]

<<<<<<< HEAD
### Added

- Ability to configure client certificate chain depth [PR #1006](https://github.com/3scale/APIcast/pull/1006)
- You can filter services by endpoint name using Regexp [PR #1022](https://github.com/3scale/APIcast/pull/1022) [THREESCALE-1524](https://issues.jboss.org/browse/THREESCALE-1524)
- "Upstream Connection" policy. It allows to configure several options for the connections to the upstream [PR #1025](https://github.com/3scale/APIcast/pull/1025), [THREESCALE-2166](https://issues.jboss.org/browse/THREESCALE-2166)
=======
## [3.5.1] - 2019-05-07

Apart from the changes mentioned in this section, this version also includes the changes introduced in `3.5.0-rc1` that were not included in `3.5.0`.

## Added

- Ability to configure client certificate chain depth [PR #1006](https://github.com/3scale/APIcast/pull/1006), [THREESCALE-2383](https://issues.jboss.org/browse/THREESCALE-2383)
>>>>>>> e5863aa0

### Fixed

- Fixed incorrect description of the `client` attribute in the Keycloak role check policy [PR #1005](https://github.com/3scale/APIcast/pull/1005), [THREESCALE_1867](https://issues.jboss.org/browse/THREESCALE-1867)
- Segfault when normalizing some client certificates [PR #1006](https://github.com/3scale/APIcast/pull/1006)
- Fixed incorrect connection reuse for requests on different domains [PR #1021](https://github.com/3scale/APIcast/pull/1021), [THREESCALE-2205](https://issues.jboss.org/browse/THREESCALE-2205)
<<<<<<< HEAD
- `export()` now works correctly in policies of the local chain. It was only working in the `rewrite` phase [PR #1023](https://github.com/3scale/APIcast/pull/1023)
- The caching policy now works correctly when combined with the 3scale batcher one [PR #1023](https://github.com/3scale/APIcast/pull/1023)
- Fixed the name of the 3scale batching policy in the logs. Some logs showed "Caching policy" where it should have said "3scale Batcher" [PR #1029](https://github.com/3scale/APIcast/pull/1029)
- Changed the schema of the IP check policy so it renders correctly in the UI [PR #1026](https://github.com/3scale/APIcast/pull/1026), [THREESCALE-1692](https://issues.jboss.org/browse/THREESCALE-1692)

### Removed

- Checking `aud` JWT claim for app_id when using OIDC integration [PR #1007](https://github.com/3scale/APIcast/pull/1007)
=======

## [3.5.0] - 2019-05-07

`3.5.0-beta1` was considered final and became `3.5.0`. Notice that this version does not include the changes introduced in `3.5.0-rc1`.
>>>>>>> e5863aa0

## [3.5.0-rc1] - 2019-03-29

### Changed

- Do not send OpenResty version in the `Server` response header [PR #997](https://github.com/3scale/APIcast/pull/997), [THREESCALE-1989](https://issues.jboss.org/browse/THREESCALE-1989)
- When using OIDC, the "no-body" option is now set when contacting the 3scale backend. This option helps reducing the workload in the 3scale backend and the network traffic [#998](https://github.com/3scale/APIcast/pull/998), [THREESCALE-2006](https://issues.jboss.org/browse/THREESCALE-2006)

## [3.5.0-beta1] - 2019-03-12

### Changed

- Improve startup time by improving templating performance and caching filesystem access [PR #964](https://github.com/3scale/apicast/pull/964)
- Liquid `default` filter now does not override `false` values [PR #964](https://github.com/3scale/apicast/pull/964)

### Fixed

- Fix 3scale Batcher policy failing to cache and report requests containing app ID only [PR #956](https://github.com/3scale/apicast/pull/956), [THREESCALE-1515](https://issues.jboss.org/browse/THREESCALE-1515)
- Auths against the 3scale backend are now retried when using the 3scale batching policy [PR #961](https://github.com/3scale/apicast/pull/961)
- Fix timeouts when proxying POST requests to an HTTPS upstream using `HTTPS_PROXY` [PR #978](https://github.com/3scale/apicast/pull/978), [THREESCALE-1781](https://issues.jboss.org/browse/THREESCALE-1781)
- The APIcast policy now ensures that its post-action phase only runs when its access phase ran. Not ensuring this was causing a bug that was triggered when combining the APIcast policy with some policies that can deny the request, such as the IP check one. In certain cases, APIcast reported to the 3scale backend in its post-action phase even when other policies denied the request with a 4xx error. [PR #985](https://github.com/3scale/apicast/pull/985)

### Added

- "Matches" operation that can be used when defining conditionals [PR #975](https://github.com/3scale/apicast/pull/975)
- New routing policy that selects an upstream based on the request path, a header, a query argument, or a jwt claim [PR #976](https://github.com/3scale/apicast/pull/976), [PR #983](https://github.com/3scale/apicast/pull/983), [PR #984](https://github.com/3scale/apicast/pull/984), [THREESCALE-1709](https://issues.jboss.org/browse/THREESCALE-1709)
- Added "last" attribute in the mapping rules. When set to true indicates that, if the rule matches, APIcast should not try to match the rules placed after this one [PR #982](https://github.com/3scale/apicast/pull/982), [THREESCALE-1344](https://issues.jboss.org/browse/THREESCALE-1344)
- Added TLS Validation policy to verify TLS Client Certificate against a whitelist. [PR #966](https://github.com/3scale/apicast/pull/966), [THREESCALE-1671](https://issues.jboss.org/browse/THREESCALE-1671)
- New CLI command "push_policy" that pushes a policy schema to the 3scale admin portal [PR #986](https://github.com/3scale/apicast/pull/986), [PR #992](https://github.com/3scale/apicast/pull/992), [THREESCALE-871](https://issues.jboss.org/browse/THREESCALE-871)
- Added support for experimental standalone YAML configuration [PR #926](https://github.com/3scale/apicast/pull/926)
- Environment files now can use global `context` variable to share data [PR #964](https://github.com/3scale/apicast/pull/964)
- Added service id and service name headers in debug context [PR #987](https://github.com/3scale/apicast/pull/987)

### Changed

- The modules used to build conditions have been extracted from the conditional policy so they can be used from other policies [PR #974](https://github.com/3scale/apicast/pull/974).

## [3.4.0] - 2018-12-11

`3.4.0-rc2` was considered final and became `3.4.0`.

## [3.4.0-rc2] - 2018-11-16

### Fixed 

- Fix bug in the Default credentials policy. It was using the default credentials in some cases where it should not [PR #954](https://github.com/3scale/apicast/pull/954), [THREESCALE-1547](https://issues.jboss.org/browse/THREESCALE-1547)

## [3.4.0-rc1] - 2018-11-13

### Fixed

- Fix "nil" being added to the end of URL Path in some cases when using http_proxy [PR #946](https://github.com/3scale/apicast/pull/946)

## [3.4.0-beta1] - 2018-10-24

### Fixed

- Fix `APICAST_PROXY_HTTPS_PASSWORD_FILE` and `APICAST_PROXY_HTTPS_SESSION_REUSE` parameters for Mutual SSL [PR #927](https://github.com/3scale/apicast/pull/927)
- The "allow" mode of the caching policy now accepts the request when it's authorization is not cached [PR #934](https://github.com/3scale/apicast/pull/934), [THREESCALE-1396](https://issues.jboss.org/browse/THREESCALE-1396)
- When using SSL certs with path-based routing enabled, now APIcast falls backs to host-based routing instead of crashing [PR #938](https://github.com/3scale/apicast/pull/938), [THREESCALE-1430](https://issues.jboss.org/browse/THREESCALE-1430)
- Fixed error that happened when loading certain configurations that use OIDC [PR #940](https://github.com/3scale/apicast/pull/940), [THREESCALE-1289](https://issues.jboss.org/browse/THREESCALE-1289)
- The port is now included in the Host header when the request is proxied [PR #942](https://github.com/3scale/apicast/pull/942)

### Added

- Prometheus metrics for: the 3scale batching policy, the upstream API and request response times [PR #902](https://github.com/3scale/apicast/pull/902), [PR #918](https://github.com/3scale/apicast/pull/918), [PR #930](https://github.com/3scale/apicast/pull/930), [THREESCALE-1383](https://issues.jboss.org/browse/THREESCALE-1383)
- Support for path in the upstream URL [PR #905](https://github.com/3scale/apicast/pull/905)
- OIDC Authentication policy (only usable directly by the configuration file) [PR #904](https://github.com/3scale/apicast/pull/904)
- IP check policy. This policy allows to accept or deny requests based on the IP [PR #907](https://github.com/3scale/apicast/pull/907), [PR #923](https://github.com/3scale/apicast/pull/923), [THREESCALE-1353](https://issues.jboss.org/browse/THREESCALE-1353)
- Delete operation in the headers policy [PR #928](https://github.com/3scale/apicast/pull/928), [THREESCALE-1354](https://issues.jboss.org/browse/THREESCALE-1354)
- "Retry-After" header in the response when rate-limited by the 3scale backend [PR #929](https://github.com/3scale/apicast/pull/929), [THREESCALE-1380](https://issues.jboss.org/browse/THREESCALE-1380)

### Changed

- The `threescale_backend_calls` Prometheus metric now includes the response (used to be in `backend_response`) and also the kind of call (auth, authrep, report) [PR #919](https://github.com/3scale/apicast/pull/919), [THREESCALE-1383](https://issues.jboss.org/browse/THREESCALE-1383)
- Performance improvement: replaced some varargs in hot paths [PR #937](https://github.com/3scale/apicast/pull/937)

## [3.3.0] - 2018-10-05

`3.3.0-cr2` was considered final and became `3.3.0`.

- The configuration schema of the rate-limit policy has changed from `3.2.0` so
if you were using it, please adapt your configuration file accordingly.
- The Native OAuth 2.0 flow is deprecated. Please consider using the OIDC
integration instead.
- The new conditional policy is considered experimental. The way conditions are
expressed might change in future releases.

## [3.3.0-cr2] - 2018-09-25

### Fixed

- Handles properly policies that raise an error when initialized [PR #911](https://github.com/3scale/apicast/pull/911), [THREESCALE-1332](https://issues.jboss.org/browse/THREESCALE-1332)

## [3.3.0-cr1] - 2018-09-14

### Fixed

- Set default errlog level when `APICAST_LOG_LEVEL` is empty [PR #868](https://github.com/3scale/apicast/pull/868)
- Correct JWT validation according to [RFC 7523 Section 3](https://tools.ietf.org/html/rfc7523#section-3). Like not required `nbf` claim. [THREESCALE-583](https://issues.jboss.org/browse/THREESCALE-583)
- Mismatch in OIDC issuer when loading configuration through a configuration file [PR #872](https://github.com/3scale/apicast/pull/872)
- When the 3scale referrer filters was enabled, cached requests were not handled correctly [PR #875](https://github.com/3scale/apicast/issues/875)
- Invalid SNI when connecting to 3scale backend over HTTPS [THREESCALE-1269](https://issues.jboss.org/browse/THREESCALE-1269)
- Fix handling --pid and --signal on the CLI [PR #880](https://github.com/3scale/apicast/pull/880)
- Some policies did not have access to the vars exposed when using Liquid (`uri`, `path`, etc.) [PR #891](https://github.com/3scale/apicast/pull/891)
- Fix error when loading certain configurations that use OIDC [PR #893](https://github.com/3scale/apicast/pull/893)
- Fix error that appeared when combining the liquid context debug policy with policies that contain liquid templates [PR #895](https://github.com/3scale/apicast/pull/895)
- Thread safety issues when rendering Liquid templates [PR #896](https://github.com/3scale/apicast/pull/896)

### Added

- Expose `http_method` in Liquid [PR #888](https://github.com/3scale/apicast/pull/888)
- Print error message when OIDC configuration is missing for a request [PR #894](https://github.com/3scale/apicast/pull/894)
- Print whole stderr in 4k chunks when executing external commands [PR #894](https://github.com/3scale/apicast/pull/894)

## [3.3.0-beta2] - 2018-09-03

### Fixed

- Capture permission errors when searching for files on filesystem [PR #865](https://github.com/3scale/apicast/pull/865)

## [3.3.0-beta1] - 2018-08-31

### Added

- OpenTracing support [PR #669](https://github.com/3scale/apicast/pull/669), [THREESCALE-1159](https://issues.jboss.org/browse/THREESCALE-1159)
- Generate new policy scaffold from the CLI [PR #682](https://github.com/3scale/apicast/pull/682)
- 3scale batcher policy [PR #685](https://github.com/3scale/apicast/pull/685), [PR #710](https://github.com/3scale/apicast/pull/710), [PR #757](https://github.com/3scale/apicast/pull/757), [PR #786](https://github.com/3scale/apicast/pull/786), [PR #823](https://github.com/3scale/apicast/pull/823), [THREESCALE-1155](https://issues.jboss.org/browse/THREESCALE-1155)
- Liquid templating support in the headers policy configuration [PR #716](https://github.com/3scale/apicast/pull/716), [PR #845](https://github.com/3scale/apicast/pull/845), [PR #847](https://github.com/3scale/apicast/pull/847), [THREESCALE-1140](https://issues.jboss.org/browse/THREESCALE-1140)
- Ability to modify query parameters in the URL rewriting policy [PR #724](https://github.com/3scale/apicast/pull/724), [PR #818](https://github.com/3scale/apicast/pull/818), [THREESCALE-1139](https://issues.jboss.org/browse/THREESCALE-1139)
- 3scale referrer policy [PR #728](https://github.com/3scale/apicast/pull/728), [PR #777](https://github.com/3scale/apicast/pull/777), [THREESCALE-329](https://issues.jboss.org/browse/THREESCALE-329)
- Liquid templating support in the rate-limit policy [PR #719](https://github.com/3scale/apicast/pull/719), [PR #845](https://github.com/3scale/apicast/pull/845), [PR #847](https://github.com/3scale/apicast/pull/847), [THREESCALE-411](https://issues.jboss.org/browse/THREESCALE-411)
- Default credentials policy [PR #741](https://github.com/3scale/apicast/pull/741), [THREESCALE-586](https://issues.jboss.org/browse/THREESCALE-586)
- Configurable caching for the token introspection policy [PR #656](https://github.com/3scale/apicast/pull/656)
- `APICAST_ACCESS_LOG_FILE` env to make the access log location configurable [PR #743](https://github.com/3scale/apicast/pull/743), [THREESCALE-1148](https://issues.jboss.org/browse/THREESCALE-1148)
- ENV variables to make APIcast listen on HTTPS port [PR #622](https://github.com/3scale/apicast/pull/622) 
- New `ssl_certificate` phase allows policies to provide certificate to terminate HTTPS connection [PR #622](https://github.com/3scale/apicast/pull/622)
- Configurable `auth_type` for the token introspection policy [PR #755](https://github.com/3scale/apicast/pull/755)
- `TimerTask` module to execute recurrent tasks that can be cancelled [PR #782](https://github.com/3scale/apicast/pull/782), [PR #784](https://github.com/3scale/apicast/pull/784), [PR #791](https://github.com/3scale/apicast/pull/791)
- `GC` module that implements a workaround to be able to define `__gc` on tables [PR #790](https://github.com/3scale/apicast/pull/790)
- Policies can define `__gc` metamethod that gets called when they are garbage collected to do cleanup [PR #688](https://github.com/3scale/apicast/pull/688)
- Keycloak Role Check policy [PR #773](https://github.com/3scale/apicast/pull/773), [THREESCALE-1158](https://issues.jboss.org/browse/THREESCALE-1158)
- Conditional policy. This policy includes a condition and a policy chain, and only executes the chain when the condition is true [PR #812](https://github.com/3scale/apicast/pull/812), [PR #814](https://github.com/3scale/apicast/pull/814), [PR #820](https://github.com/3scale/apicast/pull/820)
- Request headers are now exposed in the context available when evaluating Liquid [PR #819](https://github.com/3scale/apicast/pull/819)
- Rewrite URL captures policy. This policy captures arguments in a URL and rewrites the URL using them [PR #827](https://github.com/3scale/apicast/pull/827), [THREESCALE-1139](https://issues.jboss.org/browse/THREESCALE-1139)
- Support for HTTP Proxy [THREESCALE-221](https://issues.jboss.org/browse/THREESCALE-221), [#709](https://github.com/3scale/apicast/issues/709)
- Conditions for the limits of the rate-limit policy [PR #839](https://github.com/3scale/apicast/pull/839)
- `bin/apicast console` to start Lua REPL with APIcast code loaded [PR #853](https://github.com/3scale/apicast/pull/853)
- Liquid Context Debugging policy. It's a policy only meant for debugging purposes, returns the context available when evaluating liquid [PR #849](https://github.com/3scale/apicast/pull/849)
- Logging policy. It allows to enable/disable access logs per service [PR #856](https://github.com/3scale/apicast/pull/856), [THREESCALE-1148](https://issues.jboss.org/browse/THREESCALE-1148)
- Support JWK through OIDC Discovery [PR #850](https://github.com/3scale/apicast/pull/850)
- Initial Prometheus metrics policy (backend responses and nginx metrics) [PR #860](https://github.com/3scale/apicast/pull/860), [THREESCALE-1230](https://issues.jboss.org/browse/THREESCALE-1230)

### Changed

- `THREESCALE_PORTAL_ENDPOINT` and `THREESCALE_CONFIG_FILE` are not required anymore [PR #702](https://github.com/3scale/apicast/pull/702)
- The `scope` of the Rate Limit policy is `service` by default [PR #704](https://github.com/3scale/apicast/pull/704)
- Decoded JWTs are now exposed in the policies context by the APIcast policy [PR #718](https://github.com/3scale/apicast/pull/718)
- Upgraded OpenResty to 1.13.6.2, uses OpenSSL 1.1 [PR #733](https://github.com/3scale/apicast/pull/733)
- Use forked `resty.limit.count` that uses increments instead of decrements [PR #758](https://github.com/3scale/apicast/pull/758), [PR 843](https://github.com/3scale/apicast/pull/843)
- Rate Limit policy to take into account changes in the config [PR #703](https://github.com/3scale/apicast/pull/703)
- The regular expression for mapping rules has been changed, so that special characters are accepted in the wildcard values for path [PR #714](https://github.com/3scale/apicast/pull/714)
- Call `init` and `init_worker` on all available policies regardless they are used or not [PR #770](https://github.com/3scale/apicast/pull/770)
- Cache loaded policies. Loading one policy several times will use the same instance [PR #770](https://github.com/3scale/apicast/pull/770)
- Load all policies into cache when starting APIcast master process. [PR #770](https://github.com/3scale/apicast/pull/770)
- `init` and `init_worker` phases are executed on the policy module, not the instance of a policy with a configuration [PR #770](https://github.com/3scale/apicast/pull/770)
- `timer_resolution` set only in development environment [PR #815](https://github.com/3scale/apicast/pull/815)
- The rate-limit policy, when `redis_url` is empty, now applies per-gateway limits instead of trying to use a localhost Redis [PR #842](https://github.com/3scale/apicast/pull/842)
- Changed the display name of some policies. This only affects how the name shows in the UI [THREESCALE-1232](https://issues.jboss.org/browse/THREESCALE-1232)

### Fixed

- Do not crash when initializing unreachable/invalid DNS resolver [PR #730](https://github.com/3scale/apicast/pull/730)
- Reporting only 50% calls to 3scale backend when using OIDC [PR #774](https://github.com/3scale/apicast/pull/774), [THREESCALE-1080](https://issues.jboss.org/browse/THREESCALE-1080)
- Building container image on OpenShift 3.9 [PR #810](https://github.com/3scale/apicast/pull/810), [THREESCALE-1138](https://issues.jboss.org/browse/THREESCALE-1138)
- Rate Limit policy to define multiple limiters of the same type [PR #825](https://github.com/3scale/apicast/pull/825)
- Fix `exclusiveMinimum` field for `conn` property in the rate-limit JSON schema [PR #832](https://github.com/3scale/apicast/pull/832)
- Skip invalid policies in the policy chain [PR #854](https://github.com/3scale/apicast/pull/854)

## [3.2.1] - 2018-06-26

### Changed

- `APICAST_BACKEND_CACHE_HANDLER` environment variable is now deprecated. Use caching policy instead. `APICAST_CUSTOM_CONFIG`, `APICAST_MODULE` environment variables are now deprecated. Use policies instead. [PR #746](https://github.com/3scale/apicast/pull/746), [THREESCALE-1034](https://issues.jboss.org/browse/THREESCALE-1034)
- Path routing feature enabled by the `APICAST_PATH_ROUTING` environment variable is not considered experimental anymore.

### Fixed

- Reporting only 50% calls to 3scale backend when using OIDC [PR #779](https://github.com/3scale/apicast/pull/779)

## [3.2.0] - 2018-06-04

3.2.0-rc2 was considered final and became 3.2.0.

## [3.2.0-rc2] - 2018-05-11

### Added

- Default value for the `caching_type` attribute of the caching policy config schema [#691](https://github.com/3scale/apicast/pull/691), [THREESCALE-845](https://issues.jboss.org/browse/THREESCALE-845)

### Fixed

- Fixed set of valid values for the exit param of the Echo policy [PR #684](https://github.com/3scale/apicast/pull/684/)

### Changed

- The schema of the rate-limit policy has been adapted so it can be rendered by `react-jsonschema-form`, a library used in the 3scale UI. This is a breaking change. [PR #696](https://github.com/3scale/apicast/pull/696), [THREESCALE-888](https://issues.jboss.org/browse/THREESCALE-888)
- The upstream policy now performs the rule matching in the rewrite phase. This allows combining it with the URL rewriting policy – upstream policy regex will be matched against the original path if upstream policy is placed before URL rewriting in the policy chain, and against the rewritten path otherwise [PR #690](https://github.com/3scale/apicast/pull/690), [THREESCALE-852](https://issues.jboss.org/browse/THREESCALE-852)

## [3.2.0-rc1] - 2018-04-24

### Added

- Rate Limit policy [PR #648](https://github.com/3scale/apicast/pull/648)
- Documented restrictions in the position in the chain for some policies [PR #675](https://github.com/3scale/apicast/pull/675), [THREESCALE-799](https://issues.jboss.org/browse/THREESCALE-799)

### Fixed

- `export()` now works correctly in policies of the local chain [PR #673](https://github.com/3scale/apicast/pull/673)
- caching policy now works correctly when placed after the apicast policy in the chain [PR #674](https://github.com/3scale/apicast/pull/674)
- OpenTracing support [PR #669](https://github.com/3scale/apicast/pull/669)

### Changed

- descriptions in `oneOf`s in policy manifests have been replaced with titles [PR #663](https://github.com/3scale/apicast/pull/663)
- `resty.balancer` doesn't fall back to the port `80` by default. If the port is missing, `apicast.balancer` sets the default port for the scheme of the `proxy_pass` URL [PR #662](https://github.com/3scale/apicast/pull/662)

## [3.2.0-beta3] - 2018-03-20

### Fixed

- `ljsonschema` is only used in testing but was required in production also [PR #660](https://github.com/3scale/apicast/pull/660)

## [3.2.0-beta2] - 2018-03-19

### Added

- New property `summary` in the policy manifests [PR #633](https://github.com/3scale/apicast/pull/633)
- OAuth2.0 Token Introspection policy [PR #619](https://github.com/3scale/apicast/pull/619)
- New `metrics` phase that runs when prometheus is collecting metrics [PR #629](https://github.com/3scale/apicast/pull/629)
- Validation of policy configs both in integration and unit tests [PR #646](https://github.com/3scale/apicast/pull/646)
- Option to avoid refreshing the config when using the lazy loader with `APICAST_CONFIGURATION_CACHE` < 0 [PR #657](https://github.com/3scale/apicast/pull/657)

### Fixed

- Error loading policy chain configuration JSON with null value [PR #626](https://github.com/3scale/apicast/pull/626)
- Splitted `resolv.conf` in lines,to avoid commented lines  [PR #618](https://github.com/3scale/apicast/pull/618)
- Avoid `nameserver` repetion from `RESOLVER` variable and `resolv.conf` file [PR #636](https://github.com/3scale/apicast/pull/636)
- Bug in URL rewriting policy that ignored the `commands` attribute in the policy manifest [PR #641](https://github.com/3scale/apicast/pull/641)
- Skip comentaries after `search` values in resolv.conf [PR #635](https://github.com/3scale/apicast/pull/635)
- Bug that prevented using `CONFIGURATION_CACHE_LOADER=boot` without specifying `APICAST_CONFIGURATION_CACHE` in staging [PR #651](https://github.com/3scale/apicast/pull/651), [THREESCALE-756](https://issues.jboss.org/browse/THREESCALE-756).
- `typ` is verified when it's present in keycloak tokens [PR #658](https://github.com/3scale/apicast/pull/658)

### Changed

- `summary` is now required in policy manifests [PR #655](https://github.com/3scale/apicast/pull/655)

## [3.2.0-beta1] - 2018-02-20

### Added

- Definition of JSON schemas for policy configurations [PR #522](https://github.com/3scale/apicast/pull/522), [PR #601](https://github.com/3scale/apicast/pull/601)
- URL rewriting policy [PR #529](https://github.com/3scale/apicast/pull/529), [THREESCALE-618](https://issues.jboss.org/browse/THREESCALE-618)
- Liquid template can find files in current folder too [PR #533](https://github.com/3scale/apicast/pull/533)
- `bin/apicast` respects `APICAST_OPENRESTY_BINARY` and `TEST_NGINX_BINARY` environment [PR #540](https://github.com/3scale/apicast/pull/540)
- Caching policy [PR #546](https://github.com/3scale/apicast/pull/546), [PR #558](https://github.com/3scale/apicast/pull/558), [THREESCALE-587](https://issues.jboss.org/browse/THREESCALE-587), [THREESCALE-550](https://issues.jboss.org/browse/THREESCALE-550)
- New phase: `content` for generating content or getting the upstream response [PR #535](https://github.com/3scale/apicast/pull/535)
- Upstream policy [PR #562](https://github.com/3scale/apicast/pull/562), [THREESCALE-296](https://issues.jboss.org/browse/THREESCALE-296)
- Policy JSON manifest [PR #565](https://github.com/3scale/apicast/pull/565)
- SOAP policy [PR #567](https://github.com/3scale/apicast/pull/567), [THREESCALE-553](https://issues.jboss.org/browse/THREESCALE-553)
- Ability to set custom directories to load policies from [PR #581](https://github.com/3scale/apicast/pull/581)
- CLI is running with proper log level set by `APICAST_LOG_LEVEL` [PR #585](https://github.com/3scale/apicast/pull/585)
- 3scale configuration (staging/production) can be passed as `-3` or `--channel` on the CLI [PR #590](https://github.com/3scale/apicast/pull/590)
- APIcast CLI loads environments defined by `APICAST_ENVIRONMENT` variable [PR #590](https://github.com/3scale/apicast/pull/590)
- Endpoint in management API to retrieve all the JSON manifests of the policies [PR #592](https://github.com/3scale/apicast/pull/592)
- Development environment (`--dev`) starts with Echo policy unless some configuration is passed [PR #593](https://github.com/3scale/apicast/pull/593)
- Added support for passing whole configuration as Data URL [PR #593](https://github.com/3scale/apicast/pull/593)
- More complete global environment when loading environment policies [PR #596](https://github.com/3scale/apicast/pull/596)
- Support for Client Certificate authentication with upstream servers [PR #610](https://github.com/3scale/apicast/pull/610), [THREESCALE-328](http://issues.jboss.org/browse/THREESCALE-328)

### Fixed

- Detecting local rover installation from the CLI [PR #519](https://github.com/3scale/apicast/pull/519)
- Use more `command` instead of `which` to work in plain shell [PR #521](https://github.com/3scale/apicast/pull/521)
- Fixed rockspec so APIcast can be installed by luarocks [PR #523](https://github.com/3scale/apicast/pull/523), [PR #538](https://github.com/3scale/apicast/pull/538)
- Fix loading renamed APIcast code [PR #525](https://github.com/3scale/apicast/pull/525)
- Fix `apicast` command when installed from luarocks [PR #527](https://github.com/3scale/apicast/pull/527)
- Fix lua docs formatting in the CORS policy [PR #530](https://github.com/3scale/apicast/pull/530)
- `post_action` phase not being called in the policy_chain [PR #539](https://github.com/3scale/apicast/pull/539)
- Failing to execute `libexec/boot` on some systems [PR #544](https://github.com/3scale/apicast/pull/544)
- Detect number of CPU cores in containers by using `nproc` [PR #554](https://github.com/3scale/apicast/pull/554)
- Running with development config in Docker [PR #555](https://github.com/3scale/apicast/pull/555)
- Fix setting twice the headers in a pre-flight request in the CORS policy [PR #570](https://github.com/3scale/apicast/pull/570)
- Fix case where debug headers are returned without enabling the option [PR #577](https://github.com/3scale/apicast/pull/577)
- Fix errors loading openresty libraries when rover is active [PR #598](https://github.com/3scale/apicast/pull/598)
- Passthrough "invalid" headers [PR #612](https://github.com/3scale/apicast/pull/612), [THREESCALE-630](https://issues.jboss.org/browse/THREESCALE-630)
- Fix using relative path for access and error log [THREESCALE-1090](https://issues.jboss.org/browse/THREESCALE-1090)

### Changed

- Consolidate apicast-0.1-0.rockspec into apicast-scm-1.rockspec [PR #526](https://github.com/3scale/apicast/pull/526)
- Deprecated `Configuration.extract_usage` in favor of `Service.get_usage` [PR #531](https://github.com/3scale/apicast/pull/531)
- Extract Test::APIcast to own package on CPAN [PR #528](https://github.com/3scale/apicast/pull/528)
- Load policies by the APIcast loader instead of changing load path [PR #532](https://github.com/3scale/apicast/pull/532), [PR #536](https://github.com/3scale/apicast/pull/536)
- Add `src` directory to the Lua load path when using CLI [PR #533](https://github.com/3scale/apicast/pull/533)
- Move rejection reason parsing from CacheHandler to Proxy [PR #541](https://github.com/3scale/apicast/pull/541)
- Propagate full package.path and cpath from the CLI to Nginx [PR #538](https://github.com/3scale/apicast/pull/538)
- `post_action` phase now shares `ngx.ctx` with the main request [PR #539](https://github.com/3scale/apicast/pull/539)
- Decrease nginx timer resolution to improve performance and enable PCRE JIT [PR #543](https://github.com/3scale/apicast/pull/543)
- Moved `proxy_pass` into new internal location `@upstream` [PR #535](https://github.com/3scale/apicast/pull/535)
- Split 3scale authorization to rewrite and access phase [PR #556](https://github.com/3scale/apicast/pull/556)
- Extract `mapping_rule` module from the `configuration` module [PR #571](https://github.com/3scale/apicast/pull/571)
- Renamed `apicast/policy/policy.lua` to `apicast/policy.lua` [PR #569](https://github.com/3scale/apicast/pull/569)
- Sandbox loading policies [PR #566](https://github.com/3scale/apicast/pull/566)
- Extracted `usage` and `mapping_rules_matcher` modules so they can be used from policies [PR #580](https://github.com/3scale/apicast/pull/580)
- Renamed all `apicast/policy/*/policy.lua` to `apicast/policy/*/init.lua` to match Lua naming [PR #579](https://github.com/3scale/apicast/pull/579)
- Environment configuration can now define the configuration loader or cache [PR #590](https://github.com/3scale/apicast/pull/590).
- APIcast starts with "boot" configuration loader by default (because production is the default environment) [PR #590](https://github.com/3scale/apicast/pull/590).
- Deprecated `APICAST_SERVICES` in favor of `APICAST_SERVICES_LIST` but provides backwards compatibility [PR #549](https://github.com/3scale/apicast/pull/549)
- Deprecated `APICAST_PATH_ROUTING_ENABLED` in favor of `APICAST_PATH_ROUTING` but provides backwards compatibility [PR #549](https://github.com/3scale/apicast/pull/549)

## [3.2.0-alpha2] - 2017-11-30

### Added

- New policy chains system. This allows users to write custom policies to configure what Apicast can do on each of the Nginx phases [PR #450](https://github.com/3scale/apicast/pull/450), [THREESCALE-553](https://issues.jboss.org/browse/THREESCALE-553)
- Resolver can resolve nginx upstreams [PR #478](https://github.com/3scale/apicast/pull/478)
- Add `resolver` directive in the nginx configuration [PR #508](https://github.com/3scale/apicast/pull/508)
- Calls 3scale backend with the 'no_body' option enabled. This reduces network traffic in cases where APIcast does not need to parse the response body [PR #483](https://github.com/3scale/apicast/pull/483)
- Methods to modify policy chains [PR #505](https://github.com/3scale/apicast/pull/505)
- Ability to load several environment configurations [PR #504](https://github.com/3scale/apicast/pull/504)
- Ability to configure policy chain from the environment configuration [PR #496](https://github.com/3scale/apicast/pull/496)
- Load environment variables defined in the configuration [PR #507](https://github.com/3scale/apicast/pull/507)
- Allow configuration of the echo/management/fake backend ports [PR #506](https://github.com/3scale/apicast/pull/506)
- Headers policy [PR #497](https://github.com/3scale/apicast/pull/497), [THREESCALE-552](https://issues.jboss.org/browse/THREESCALE-552)
- CORS policy [PR #487](https://github.com/3scale/apicast/pull/487), [THREESCALE-279](https://issues.jboss.org/browse/THREESCALE-279)
- Detect number of CPU shares when running on Kubernetes [PR #600](https://github.com/3scale/apicast/pull/600)

### Changed

- Namespace all APIcast code in `apicast` folder. Possible BREAKING CHANGE for some customizations. [PR #486](https://github.com/3scale/apicast/pull/486)
- CLI ignores environment variables that are empty strings [PR #504](https://github.com/3scale/apicast/pull/504)

### Fixed

- Loading installed luarocks from outside rover [PR #503](https://github.com/3scale/apicast/pull/503)
- Support IPv6 addresses in `/etc/resolv.conf` [PR #511](https://github.com/3scale/apicast/pull/511)
- Fix possible 100% CPU usage when starting APIcast and manipulating filesystem [PR #547](https://github.com/3scale/apicast/pull/547)

## [3.2.0-alpha1]

### Added

- Experimental option for true out of band reporting (`APICAST_REPORTING_WORKERS`) [PR #290](https://github.com/3scale/apicast/pull/290), [THREESCALE-365](https://issues.jboss.org/browse/THREESCALE-365)
- `/status/info` endpoint to the Management API [PR #290](https://github.com/3scale/apicast/pull/290)
- `/_threescale/healthz` endpoint returns a success status code, this is used for health checking in kubernetes environments [PR #285](https://github.com/3scale/apicast/pull/285)
- Usage limit errors are now configurable to distinguish them from other authorization errors [PR #453](https://github.com/3scale/apicast/pull/453), [THREESCALE-638](https://issues.jboss.org/browse/THREESCALE-638).
- Templating nginx configuration with liquid. [PR #449](https://github.com/3scale/apicast/pull/449)

### Changed

- Upgraded to OpenResty 1.11.2.5-1 [PR #428](https://github.com/3scale/apicast/pull/428)
- `/oauth/token` endpoint returns an error status code, when the access token couldn't be stored in 3scale backend [PR #436](https://github.com/3scale/apicast/pull/436)]
- URI params in POST requests are now taken into account when matching mapping rules [PR #437](https://github.com/3scale/apicast/pull/437)
- Increased number of background timers and connections in the cosocket pool [PR #290](https://github.com/3scale/apicast/pull/290)
- Make OAuth tokens TTL configurable [PR #448](https://github.com/3scale/apicast/pull/448)
- Detect when being executed in Test::Nginx and use default backend accordingly [PR #458](https://github.com/3scale/apicast/pull/458)
- Update the s2i-openresty image to have the same path (`/opt/app-root/src`) in all images [PR #460](https://github.com/3scale/apicast/pull/460)
- Launcher scripts are now Perl + Lua instead of Shell [PR #449](https://github.com/3scale/apicast/pull/449)
- Unify how to connect to 3scale backend [PR #456](https://github.com/3scale/apicast/pull/456)
- Upgraded OpenResty to 1.13.6.1 [PR #480](https://github.com/3scale/apicast/pull/480), [THREESCALE-362](https://issues.jboss.org/browse/THREESCALE-362)

### Fixed

- Request headers are not passed to the backend, preventing sending invalid Content-Type to the access token store endpoint [PR #433](https://github.com/3scale/apicast/pull/433), [THREESCALE-372](https://issues.jboss.org/browse/THREESCALE-372)
- Live and ready endpoints now set correct Content-Type header in the response[PR #441](https://github.com/3scale/apicast/pull/441), [THREESCALE-377](https://issues.jboss.org/browse/THREESCALE-377)

## [3.1.0] - 2017-10-27
- 3.1.0-rc2 was considered final and became 3.1.0.

## [3.1.0-rc2] - 2017-09-29

### Fixed

- Request headers are not passed to the backend, preventing sending invalid Content-Type to the access token store endpoint [PR #433](https://github.com/3scale/apicast/pull/433)

## [3.1.0-rc1] - 2017-09-14

### Added

- Support for extending APIcast location block with snippets of nginx configuration [PR #407](https://github.com/3scale/apicast/pull/407)

### Fixed

- Crash on empty OIDC Issuer endpoint [PR #408](https://github.com/3scale/apicast/pull/408)
- Handle partial credentials [PR #409](https://github.com/3scale/apicast/pull/409)
- Crash when configuration endpoint was missing [PR #417](https://github.com/3scale/apicast/pull/417)
- Fix double queries to not fully qualified domains [PR #419](https://github.com/3scale/apicast/pull/419)
- Fix caching DNS queries with scope (like on OpenShift) [PR #420](https://github.com/3scale/apicast/pull/420)

### Changed

- `THREESCALE_DEPLOYMENT_ENV` defaults to `production` [PR #406](https://github.com/3scale/apicast/pull/406)
- OIDC is now used based on settings on the API Manager [PR #405](https://github.com/3scale/apicast/pull/405)
- No limit on body size from the client sent to the server [PR #410](https://github.com/3scale/apicast/pull/410)
- Print module loading errors only when it failed to load [PR #415](https://github.com/3scale/apicast/pull/415)
- `bin/busted` rewritten to support different working directories [PR #418](https://github.com/3scale/apicast/pull/418)
- dnsmasq started in docker will not forward queries without domain [PR #421](https://github.com/3scale/apicast/pull/421)

## [3.1.0-beta2] - 2017-08-21

### Added

- Ability to configure how to cache backend authorizations [PR #396](https://github.com/3scale/apicast/pull/396)

### Fixed

- Not loading services when APICAST\_SERVICES is empty [PR #401](https://github.com/3scale/apicast/pull/401), [THREESCALE-281](https://issues.jboss.org/browse/THREESCALE-281)

## [3.1.0-beta1] - 2017-07-21

### Fixed

- Fixed CVE-2017-7512 [PR #393](https://github.com/3scale/apicast/pull/392)

### Changed

- APIcast module `balancer` method now accepts optional balancer [PR #362](https://github.com/3scale/apicast/pull/362)
- Extracted lua-resty-url [PR #384](https://github.com/3scale/apicast/pull/384)
- Extracted lua-resty-env [PR #386](https://github.com/3scale/apicast/pull/386)
- Do not load all services when APICAST\_SERVICES is set [PR #388](https://github.com/3scale/apicast/pull/388)

### Added

- APIcast published to [luarocks.org](https://luarocks.org/modules/3scale/apicast) [PR #366](https://github.com/3scale/apicast/pull/366)
- Support for passing remote configuratio URL through the CLI [PR #389](https://github.com/3scale/apicast/pull/389)
- CLI flag -b to load configuration on boot [PR #389](https://github.com/3scale/apicast/pull/389)
- OIDC support [PR #382](https://github.com/3scale/apicast/pull/382)

### Removed

- Keycloak / RH SSO integration replaced with OIDC [PR #382](https://github.com/3scale/apicast/pull/382)

## [3.1.0-alpha1] - 2017-05-05

### Changed

- Bump OpenResty version to [1.11.2.3](https://github.com/3scale/s2i-openresty/releases/tag/1.11.2.3-1) [PR #359](https://github.com/3scale/apicast/pull/359) 
- Upgraded lua-resty-http and lua-resty-jwt [PR #361](https://github.com/3scale/apicast/pull/361)

### Added

- Experimental caching proxy to the http client [PR #357](https://github.com/3scale/apicast/pull/357)

### Changed

- Print better errors when module loading fails [PR #360](https://github.com/3scale/apicast/pull/360)

## [3.0.0] - 2017-04-04

### Added

- Support for loading configration from custom URL [PR #323](https://github.com/3scale/apicast/pull/323)
- Turn on SSL/TLS validation by `OPENSSL_VERIFY` environment variable [PR #332](https://github.com/3scale/apicast/pull/332)
- Load trusted CA chain certificates [PR #332](https://github.com/3scale/apicast/pull/332)
- Support HTTP Basic authentication for client credentials when authorizing with RH-SSO [PR #336](https://github.com/3scale/apicast/pull/336)
- Show more information about the error when the module load fails [PR #348](https://github.com/3scale/apicast/pull/348)

### Changed

- Use `RESOLVER` before falling back to `resolv.conf` [PR #324](https://github.com/3scale/apicast/pull/324)
- Improve error logging when failing to download configuration [PR #335](https://github.com/3scale/apicast/pull/325)
- Service hostnames are normalized to lower case [PR #336](https://github.com/3scale/apicast/pull/326)
- Don't attempt to perform post\_action when request was handled without authentication [PR #343](https://github.com/3scale/apicast/pull/343)
- Store authorization responses with a ttl, if sent [PR #341](https://github.com/3scale/apicast/pull/341)

### Fixed

- Do not return stale service configuration when new one is available [PR #333](https://github.com/3scale/apicast/pull/333)
- Memory leak in every request [PR #339](https://github.com/3scale/apicast/pull/339)
- Remove unnecessary code and comments [PR #344](https://github.com/3scale/apicast/pull/344)
- JWT expiry not taken into account in authorization response cache [PR #283](https://github.com/3scale/apicast/pull/283) / [Issue #309](https://github.com/3scale/apicast/issues/309) / Fixed by [PR #341](https://github.com/3scale/apicast/pull/341)
- Memory leak in round robin balancer [PR #345](https://github.com/3scale/apicast/pull/345)
- Error when trying to determine status of failed request when downloading configuration [PR #350](https://github.com/3scale/apicast/pull/350)

## [3.0.0-beta3] - 2017-03-20

### Changed

- Use per request configuration when cache is disabled [PR #289](https://github.com/3scale/apicast/pull/289)
- Automatically expose all environment variables starting with `APICAST_` or `THREESCALE_` to nginx [PR #292](https://github.com/3scale/apicast/pull/292)
- Error log to show why downloading configuration failed [PR #306](https://github.com/3scale/apicast/pull/306)

### Added

- Backend HTTP client that uses cosockets [PR #295](https://github.com/3scale/apicast/pull/295)
- Ability to customize main section of nginx configuration (and expose more env variables) [PR #292](https://github.com/3scale/apicast/pull/292)
- Ability to lock service to specific configuration version [PR #293](https://github.com/3scale/apicast/pull/292)
- Ability to use Redis DB and password via `REDIS_URL` [PR #303](https://github.com/3scale/apicast/pull/303)
- Ability to Authenticate against API using RHSSO and OpenID Connect [PR #283](https://github.com/3scale/apicast/pull/283)

### Fixed
- `http_ng` client supports auth passsed in the url, and default client options if the request options are missing for methods with body (POST, PUT, etc.) [PR #310](https://github.com/3scale/apicast/pull/310)
- Fixed lazy configuration loader to recover from failures [PR #313](https://github.com/3scale/apicast/pull/313)
- Fixed undefined variable `p` in post\_action [PR #316](https://github.com/3scale/apicast/pull/316)
- Fixed caching of negative ttl by dnsmasq [PR #318](https://github.com/3scale/apicast/pull/318)

### Removed

- Removed support for sending Request logs [PR #296](https://github.com/3scale/apicast/pull/296)
- Support for parallel DNS query [PR #311](https://github.com/3scale/apicast/pull/311)

### Known Issues

- JWT expiry not taken into account in authorization response cache [PR #283](https://github.com/3scale/apicast/pull/283) / [Issue #309](https://github.com/3scale/apicast/issues/309)

## [3.0.0-beta2] - 2017-03-08

### Fixed

- Reloading of configuration with every request when cache is disabled [PR #287](https://github.com/3scale/apicast/pull/287)
- Auth caching is not used when OAuth method is used [PR #304](https://github.com/3scale/apicast/pull/304)

## [3.0.0-beta1] - 2017-03-03

### Changed
- Lazy load DNS resolver to improve performance [PR #251](https://github.com/3scale/apicast/pull/251)
- Execute queries to all defined nameservers in parallel [PR #260](https://github.com/3scale/apicast/pull/260)
- `RESOLVER` ENV variable overrides all other nameservers detected from `/etc/resolv.conf` [PR #260](https://github.com/3scale/apicast/pull/260)
- Use stale DNS cache when there is a query in progress for that record [PR #260](https://github.com/3scale/apicast/pull/260)
- Bump s2i-openresty to 1.11.2.2-2 [PR #260](https://github.com/3scale/apicast/pull/260)
- Echo API on port 8081 listens accepts any Host [PR #268](https://github.com/3scale/apicast/pull/268)
- Always use DNS search scopes [PR #271](https://github.com/3scale/apicast/pull/271)
- Reduce use of global objects [PR #273](https://github.com/3scale/apicast/pull/273)
- Configuration is using LRU cache [PR #274](https://github.com/3scale/apicast/pull/274)
- Management API not opened by default [PR #276](https://github.com/3scale/apicast/pull/276)
- Management API returns ready status with no services [PR #]()

### Added

* Danger bot to check for consistency in Pull Requests [PR #265](https://github.com/3scale/apicast/pull/265)
* Start local caching DNS server in the container [PR #260](https://github.com/3scale/apicast/pull/260)
* Management API to show the DNS cache [PR #260](https://github.com/3scale/apicast/pull/260)
* Extract correct Host header from the backend endpoint when backend host not provided [PR #267](https://github.com/3scale/apicast/pull/267)
* `APICAST_CONFIGURATION_CACHE` environment variable [PR #270](https://github.com/3scale/apicast/pull/270)
* `APICAST_CONFIGURATION_LOADER` environment variable [PR #270](https://github.com/3scale/apicast/pull/270)

### Removed

* Support for downloading configuration via curl [PR #266](https://github.com/3scale/apicast/pull/266)
* `AUTO_UPDATE_INTERVAL` environment variable [PR #270](https://github.com/3scale/apicast/pull/270)
* `APICAST_RELOAD_CONFIG` environment variable [PR #270](https://github.com/3scale/apicast/pull/270)
* `APICAST_MISSING_CONFIGURATION` environment variable [PR #270](https://github.com/3scale/apicast/pull/270)

## [3.0.0-alpha2] - 2017-02-06

### Added
- A way to override backend endpoint [PR #248](https://github.com/3scale/apicast/pull/248)

### Changed
- Cache all calls to `os.getenv` via custom module [PR #231](https://github.com/3scale/apicast/pull/231)
- Bump s2i-openresty to 1.11.2.2-1 [PR #239](https://github.com/3scale/apicast/pull/239)
- Use resty-resolver over nginx resolver for HTTP [PR #237](https://github.com/3scale/apicast/pull/237)
- Use resty-resolver over nginx resolver for Redis [PR #237](https://github.com/3scale/apicast/pull/237)
- Internal change to reduce global state [PR #233](https://github.com/3scale/apicast/pull/233)

### Fixed
- [OAuth] Return correct state value back to client

### Removed
- Nginx resolver directive auto detection. Rely on internal DNS resolver [PR #237](https://github.com/3scale/apicast/pull/237)

## [3.0.0-alpha1] - 2017-01-16
### Added
- A CHANGELOG.md to track important changes
- User-Agent header with APIcast version and system information [PR #214](https://github.com/3scale/apicast/pull/214)
- Try to load configuration from V2 API [PR #193](https://github.com/3scale/apicast/pull/193)

### Changed
- Require openresty 1.11.2 [PR #194](https://github.com/3scale/apicast/pull/194)
- moved development from `v2` branch to `master` [PR #209](https://github.com/3scale/apicast/pull/209)
- `X-3scale-Debug` HTTP header now uses Service Token [PR #217](https://github.com/3scale/apicast/pull/217)

## [2.0.0] - 2016-11-29
### Changed
- Major rewrite using JSON configuration instead of code generation.

[Unreleased]: https://github.com/3scale/apicast/compare/v3.5.1...HEAD
[2.0.0]: https://github.com/3scale/apicast/compare/v0.2...v2.0.0
[3.0.0-alpha1]: https://github.com/3scale/apicast/compare/v2.0.0...v3.0.0-alpha1
[3.0.0-alpha2]: https://github.com/3scale/apicast/compare/v3.0.0-alpha1...v3.0.0-alpha2
[3.0.0-beta1]: https://github.com/3scale/apicast/compare/v3.0.0-alpha2...v3.0.0-beta1
[3.0.0-beta2]: https://github.com/3scale/apicast/compare/v3.0.0-beta1...v3.0.0-beta2
[3.0.0-beta3]: https://github.com/3scale/apicast/compare/v3.0.0-beta2...v3.0.0-beta3
[3.0.0]: https://github.com/3scale/apicast/compare/v3.0.0-beta3...v3.0.0
[3.1.0-alpha1]: https://github.com/3scale/apicast/compare/v3.0.0...v3.1.0-alpha1
[3.1.0-beta1]: https://github.com/3scale/apicast/compare/v3.1.0-alpha1...v3.1.0-beta1
[3.1.0-beta2]: https://github.com/3scale/apicast/compare/v3.1.0-beta1...v3.1.0-beta2
[3.1.0-rc1]: https://github.com/3scale/apicast/compare/v3.1.0-beta2...v3.1.0-rc1
[3.1.0-rc2]: https://github.com/3scale/apicast/compare/v3.1.0-rc1...v3.1.0-rc2
[3.1.0]: https://github.com/3scale/apicast/compare/v3.1.0-rc2...v3.1.0
[3.2.0-alpha1]: https://github.com/3scale/apicast/compare/v3.1.0...v3.2.0-alpha1
[3.2.0-alpha2]: https://github.com/3scale/apicast/compare/v3.2.0-alpha1...v3.2.0-alpha2
[3.2.0-beta1]: https://github.com/3scale/apicast/compare/v3.2.0-alpha2...v3.2.0-beta1
[3.2.0-beta2]: https://github.com/3scale/apicast/compare/v3.2.0-beta1...v3.2.0-beta2
[3.2.0-beta3]: https://github.com/3scale/apicast/compare/v3.2.0-beta2...v3.2.0-beta3
[3.2.0-rc1]: https://github.com/3scale/apicast/compare/v3.2.0-beta3...v3.2.0-rc1
[3.2.0-rc2]: https://github.com/3scale/apicast/compare/v3.2.0-rc1...v3.2.0-rc2
[3.2.0]: https://github.com/3scale/apicast/compare/v3.2.0-rc2...v3.2.0
[3.2.1]: https://github.com/3scale/apicast/compare/v3.2.0...v3.2.1
[3.3.0-beta1]: https://github.com/3scale/apicast/compare/v3.2.1...v3.3.0-beta1
[3.3.0-beta2]: https://github.com/3scale/apicast/compare/v3.3.0-beta1...v3.3.0-beta2
[3.3.0-cr1]: https://github.com/3scale/apicast/compare/v3.3.0-beta2...v3.3.0-cr1
[3.3.0-cr2]: https://github.com/3scale/apicast/compare/v3.3.0-cr1...v3.3.0-cr2
[3.3.0]: https://github.com/3scale/apicast/compare/v3.3.0-cr2...v3.3.0
[3.4.0-beta1]: https://github.com/3scale/apicast/compare/v3.3.0...v3.4.0-beta1
[3.4.0-rc1]: https://github.com/3scale/apicast/compare/v3.4.0-beta1...v3.4.0-rc1
[3.4.0-rc2]: https://github.com/3scale/apicast/compare/v3.4.0-rc1...v3.4.0-rc2
[3.4.0]: https://github.com/3scale/apicast/compare/v3.4.0-rc2...v3.4.0
[3.5.0-beta1]: https://github.com/3scale/apicast/compare/v3.4.0...v3.5.0-beta1
[3.5.0-rc1]: https://github.com/3scale/apicast/compare/v3.5.0-beta1...v3.5.0-rc1
[3.5.0]: https://github.com/3scale/apicast/compare/v3.5.0-beta1...v3.5.0
[3.5.1]: https://github.com/3scale/apicast/compare/v3.5.0...v3.5.1<|MERGE_RESOLUTION|>--- conflicted
+++ resolved
@@ -6,28 +6,14 @@
 
 ## [Unreleased]
 
-<<<<<<< HEAD
-### Added
-
-- Ability to configure client certificate chain depth [PR #1006](https://github.com/3scale/APIcast/pull/1006)
+### Added
+
 - You can filter services by endpoint name using Regexp [PR #1022](https://github.com/3scale/APIcast/pull/1022) [THREESCALE-1524](https://issues.jboss.org/browse/THREESCALE-1524)
 - "Upstream Connection" policy. It allows to configure several options for the connections to the upstream [PR #1025](https://github.com/3scale/APIcast/pull/1025), [THREESCALE-2166](https://issues.jboss.org/browse/THREESCALE-2166)
-=======
-## [3.5.1] - 2019-05-07
-
-Apart from the changes mentioned in this section, this version also includes the changes introduced in `3.5.0-rc1` that were not included in `3.5.0`.
-
-## Added
-
-- Ability to configure client certificate chain depth [PR #1006](https://github.com/3scale/APIcast/pull/1006), [THREESCALE-2383](https://issues.jboss.org/browse/THREESCALE-2383)
->>>>>>> e5863aa0
 
 ### Fixed
 
 - Fixed incorrect description of the `client` attribute in the Keycloak role check policy [PR #1005](https://github.com/3scale/APIcast/pull/1005), [THREESCALE_1867](https://issues.jboss.org/browse/THREESCALE-1867)
-- Segfault when normalizing some client certificates [PR #1006](https://github.com/3scale/APIcast/pull/1006)
-- Fixed incorrect connection reuse for requests on different domains [PR #1021](https://github.com/3scale/APIcast/pull/1021), [THREESCALE-2205](https://issues.jboss.org/browse/THREESCALE-2205)
-<<<<<<< HEAD
 - `export()` now works correctly in policies of the local chain. It was only working in the `rewrite` phase [PR #1023](https://github.com/3scale/APIcast/pull/1023)
 - The caching policy now works correctly when combined with the 3scale batcher one [PR #1023](https://github.com/3scale/APIcast/pull/1023)
 - Fixed the name of the 3scale batching policy in the logs. Some logs showed "Caching policy" where it should have said "3scale Batcher" [PR #1029](https://github.com/3scale/APIcast/pull/1029)
@@ -36,12 +22,23 @@
 ### Removed
 
 - Checking `aud` JWT claim for app_id when using OIDC integration [PR #1007](https://github.com/3scale/APIcast/pull/1007)
-=======
+
+## [3.5.1] - 2019-05-07
+
+Apart from the changes mentioned in this section, this version also includes the changes introduced in `3.5.0-rc1` that were not included in `3.5.0`.
+
+### Added
+
+- Ability to configure client certificate chain depth [PR #1006](https://github.com/3scale/APIcast/pull/1006), [THREESCALE-2383](https://issues.jboss.org/browse/THREESCALE-2383)
+
+### Fixed
+
+- Segfault when normalizing some client certificates [PR #1006](https://github.com/3scale/APIcast/pull/1006)
+- Fixed incorrect connection reuse for requests on different domains [PR #1021](https://github.com/3scale/APIcast/pull/1021), [THREESCALE-2205](https://issues.jboss.org/browse/THREESCALE-2205)
 
 ## [3.5.0] - 2019-05-07
 
 `3.5.0-beta1` was considered final and became `3.5.0`. Notice that this version does not include the changes introduced in `3.5.0-rc1`.
->>>>>>> e5863aa0
 
 ## [3.5.0-rc1] - 2019-03-29
 

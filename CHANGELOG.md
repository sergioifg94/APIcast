--- conflicted
+++ resolved
@@ -6,15 +6,10 @@
 
 ## [Unreleased]
 
-<<<<<<< HEAD
 ### Fixed
 
 - Set default errlog level when `APICAST_LOG_LEVEL` is empty [PR #868](https://github.com/3scale/apicast/pull/868)
-=======
-## Fixed
-
 - Correct JWT validation according to [RFC 7523 Section 3](https://tools.ietf.org/html/rfc7523#section-3). Like not required `nbf` claim. [THREESCALE-583](https://issues.jboss.org/browse/THREESCALE-583)
->>>>>>> 0c11ca4f
 
 ## [3.3.0-beta2] - 2018-09-03
 

# Change Log
All notable changes to this project will be documented in this file.

The format is based on [Keep a Changelog](http://keepachangelog.com/) 
and this project adheres to [Semantic Versioning](http://semver.org/).

## Unreleased

## Added

- Definition of JSON schemas for policy configurations [PR #522](https://github.com/3scale/apicast/pull/522)
- URL rewriting policy [PR #529](https://github.com/3scale/apicast/pull/529)
- Liquid template can find files in current folder too [PR #533](https://github.com/3scale/apicast/pull/533)
- `bin/apicast` respects `APICAST_OPENRESTY_BINARY` and `TEST_NGINX_BINARY` environment [PR #540](https://github.com/3scale/apicast/pull/540)
- Caching policy [PR #546](https://github.com/3scale/apicast/pull/546), [PR #558](https://github.com/3scale/apicast/pull/558)
- New phase: `content` for generating content or getting the upstream response [PR #535](https://github.com/3scale/apicast/pull/535)
- Upstream policy [PR #562](https://github.com/3scale/apicast/pull/562)
- Policy JSON manifest [PR #565](https://github.com/3scale/apicast/pull/565)
- SOAP policy [PR #567](https://github.com/3scale/apicast/pull/567)
- Ability to set custom directories to load policies from [PR #581](https://github.com/3scale/apicast/pull/581)
- CLI is running with proper log level set by `APICAST_LOG_LEVEL` [PR #585](https://github.com/3scale/apicast/pull/585)
- 3scale configuration (staging/production) can be passed as `-3` or `--channel` on the CLI [PR #590](https://github.com/3scale/apicast/pull/590)
- APIcast CLI loads environments defined by `APICAST_ENVIRONMENT` variable [PR #590](https://github.com/3scale/apicast/pull/590)
- Endpoint in management API to retrieve all the JSON manifests of the policies [PR #592](https://github.com/3scale/apicast/pull/592)
<<<<<<< HEAD
- Development environment (`--dev`) starts with Echo policy unless some configuration is passed [PR #593](https://github.com/3scale/apicast/pull/593)
- Added support for passing whole configuration as Data URL [PR #593](https://github.com/3scale/apicast/pull/593)
=======
- More complete global environment when loading environment policies [PR #596](https://github.com/3scale/apicast/pull/596)
>>>>>>> ec98c896

## Fixed

- Detecting local rover installation from the CLI [PR #519](https://github.com/3scale/apicast/pull/519)
- Use more `command` instead of `which` to work in plain shell [PR #521](https://github.com/3scale/apicast/pull/521)
- Fixed rockspec so APIcast can be installed by luarocks [PR #523](https://github.com/3scale/apicast/pull/523), [PR #538](https://github.com/3scale/apicast/pull/538)
- Fix loading renamed APIcast code [PR #525](https://github.com/3scale/apicast/pull/525)
- Fix `apicast` command when installed from luarocks [PR #527](https://github.com/3scale/apicast/pull/527)
- Fix lua docs formatting in the CORS policy [PR #530](https://github.com/3scale/apicast/pull/530)
- `post_action` phase not being called in the policy_chain [PR #539](https://github.com/3scale/apicast/pull/539)
- Failing to execute `libexec/boot` on some systems [PR #544](https://github.com/3scale/apicast/pull/544)
- Detect number of CPU cores in containers by using `nproc` [PR #554](https://github.com/3scale/apicast/pull/554)
- Running with development config in Docker [PR #555](https://github.com/3scale/apicast/pull/555)
- Fix setting twice the headers in a pre-flight request in the CORS policy [PR #570](https://github.com/3scale/apicast/pull/570)
- Fix case where debug headers are returned without enabling the option [PR #577](https://github.com/3scale/apicast/pull/577)
- Fix errors loading openresty libraries when rover is active [PR #598](https://github.com/3scale/apicast/pull/598)

## Changed

- Consolidate apicast-0.1-0.rockspec into apicast-scm-1.rockspec [PR #526](https://github.com/3scale/apicast/pull/526)
- Deprecated `Configuration.extract_usage` in favor of `Service.get_usage` [PR #531](https://github.com/3scale/apicast/pull/531)
- Extract Test::APIcast to own package on CPAN [PR #528](https://github.com/3scale/apicast/pull/528)
- Load policies by the APIcast loader instead of changing load path [PR #532](https://github.com/3scale/apicast/pull/532), [PR #536](https://github.com/3scale/apicast/pull/536)
- Add `src` directory to the Lua load path when using CLI [PR #533](https://github.com/3scale/apicast/pull/533)
- Move rejection reason parsing from CacheHandler to Proxy [PR #541](https://github.com/3scale/apicast/pull/541)
- Propagate full package.path and cpath from the CLI to Nginx [PR #538](https://github.com/3scale/apicast/pull/538)
- `post_action` phase now shares `ngx.ctx` with the main request [PR #539](https://github.com/3scale/apicast/pull/539)
- Decrease nginx timer resolution to improve performance and enable PCRE JIT [PR #543](https://github.com/3scale/apicast/pull/543)
- Moved `proxy_pass` into new internal location `@upstream` [PR #535](https://github.com/3scale/apicast/pull/535)
- Split 3scale authorization to rewrite and access phase [PR #556](https://github.com/3scale/apicast/pull/556)
- Extract `mapping_rule` module from the `configuration` module [PR #571](https://github.com/3scale/apicast/pull/571)
- Renamed `apicast/policy/policy.lua` to `apicast/policy.lua` [PR #569](https://github.com/3scale/apicast/pull/569)
- Sandbox loading policies [PR #566](https://github.com/3scale/apicast/pull/566)
- Extracted `usage` and `mapping_rules_matcher` modules so they can be used from policies [PR #580](https://github.com/3scale/apicast/pull/580)
- Renamed all `apicast/policy/*/policy.lua` to `apicast/policy/*/init.lua` to match Lua naming [PR #579](https://github.com/3scale/apicast/pull/579)
- Environment configuration can now define the configuration loader or cache [PR #590](https://github.com/3scale/apicast/pull/590).
- APIcast starts with "boot" configuration loader by default (because production is the default environment) [PR #590](https://github.com/3scale/apicast/pull/590).

## [3.2.0-alpha2] - 2017-11-30

## Added

- New policy chains system. This allows users to write custom policies to configure what Apicast can do on each of the Nginx phases [PR #450](https://github.com/3scale/apicast/pull/450)
- Resolver can resolve nginx upstreams [PR #478](https://github.com/3scale/apicast/pull/478)
- Add `resolver` directive in the nginx configuration [PR #508](https://github.com/3scale/apicast/pull/508)
- Calls 3scale backend with the 'no_body' option enabled. This reduces network traffic in cases where APIcast does not need to parse the response body [PR #483](https://github.com/3scale/apicast/pull/483)
- Methods to modify policy chains [PR #505](https://github.com/3scale/apicast/pull/505)
- Ability to load several environment configurations [PR #504](https://github.com/3scale/apicast/pull/504)
- Ability to configure policy chain from the environment configuration [PR #496](https://github.com/3scale/apicast/pull/496)
- Load environment variables defined in the configuration [PR #507](https://github.com/3scale/apicast/pull/507)
- Allow configuration of the echo/management/fake backend ports [PR #506](https://github.com/3scale/apicast/pull/506)
- Headers policy [PR #497](https://github.com/3scale/apicast/pull/497)
- CORS policy [PR #487](https://github.com/3scale/apicast/pull/487)

## Changed

- Namespace all APIcast code in `apicast` folder. Possible BREAKING CHANGE for some customizations. [PR #486](https://github.com/3scale/apicast/pull/486)
- CLI ignores environment variables that are empty strings [PR #504](https://github.com/3scale/apicast/pull/504)

## Fixed

- Loading installed luarocks from outside rover [PR #503](https://github.com/3scale/apicast/pull/503)
- Support IPv6 addresses in `/etc/resolv.conf` [PR #511](https://github.com/3scale/apicast/pull/511)
- Fix possible 100% CPU usage when starting APIcast and manipulating filesystem [PR #547](https://github.com/3scale/apicast/pull/547)

## [3.2.0-alpha1]

## Added

- Experimental option for true out of band reporting (`APICAST_REPORTING_WORKERS`) [PR #290](https://github.com/3scale/apicast/pull/290)
- `/status/info` endpoint to the Management API [PR #290](https://github.com/3scale/apicast/pull/290)
- `/_threescale/healthz` endpoint returns a success status code, this is used for health checking in kubernetes environments [PR #285](https://github.com/3scale/apicast/pull/285)
- Usage limit errors are now configurable to distinguish them from other authorization errors [PR #453](https://github.com/3scale/apicast/pull/453).
- Templating nginx configuration with liquid. [PR #449](https://github.com/3scale/apicast/pull/449)

## Changed

- Upgraded to OpenResty 1.11.2.5-1 [PR #428](https://github.com/3scale/apicast/pull/428)
- `/oauth/token` endpoint returns an error status code, when the access token couldn't be stored in 3scale backend [PR #436](https://github.com/3scale/apicast/pull/436)]
- URI params in POST requests are now taken into account when matching mapping rules [PR #437](https://github.com/3scale/apicast/pull/437)
- Increased number of background timers and connections in the cosocket pool [PR #290](https://github.com/3scale/apicast/pull/290)
- Make OAuth tokens TTL configurable [PR #448](https://github.com/3scale/apicast/pull/448)
- Detect when being executed in Test::Nginx and use default backend accordingly [PR #458](https://github.com/3scale/apicast/pull/458)
- Update the s2i-openresty image to have the same path (`/opt/app-root/src`) in all images [PR #460](https://github.com/3scale/apicast/pull/460)
- Launcher scripts are now Perl + Lua instead of Shell [PR #449](https://github.com/3scale/apicast/pull/449)
- Unify how to connect to 3scale backend [PR #456](https://github.com/3scale/apicast/pull/456)
- Upgraded OpenResty to 1.13.6.1 [PR #480](https://github.com/3scale/apicast/pull/480)

### Fixed

- Request headers are not passed to the backend, preventing sending invalid Content-Type to the access token store endpoint [PR #433](https://github.com/3scale/apicast/pull/433)
- Live and ready endpoints now set correct Content-Type header in the response[PR #441](https://github.com/3scale/apicast/pull/441)

## [3.1.0] - 2017-10-27
- 3.1.0-rc2 was considered final and became 3.1.0.

## [3.1.0-rc2] - 2017-09-29

### Fixed

- Request headers are not passed to the backend, preventing sending invalid Content-Type to the access token store endpoint [PR #433](https://github.com/3scale/apicast/pull/433)

## [3.1.0-rc1] - 2017-09-14

### Added

- Support for extending APIcast location block with snippets of nginx configuration [PR #407](https://github.com/3scale/apicast/pull/407)

### Fixed

- Crash on empty OIDC Issuer endpoint [PR #408](https://github.com/3scale/apicast/pull/408)
- Handle partial credentials [PR #409](https://github.com/3scale/apicast/pull/409)
- Crash when configuration endpoint was missing [PR #417](https://github.com/3scale/apicast/pull/417)
- Fix double queries to not fully qualified domains [PR #419](https://github.com/3scale/apicast/pull/419)
- Fix caching DNS queries with scope (like on OpenShift) [PR #420](https://github.com/3scale/apicast/pull/420)

### Changed

- `THREESCALE_DEPLOYMENT_ENV` defaults to `production` [PR #406](https://github.com/3scale/apicast/pull/406)
- OIDC is now used based on settings on the API Manager [PR #405](https://github.com/3scale/apicast/pull/405)
- No limit on body size from the client sent to the server [PR #410](https://github.com/3scale/apicast/pull/410)
- Print module loading errors only when it failed to load [PR #415](https://github.com/3scale/apicast/pull/415)
- `bin/busted` rewritten to support different working directories [PR #418](https://github.com/3scale/apicast/pull/418)
- dnsmasq started in docker will not forward queries without domain [PR #421](https://github.com/3scale/apicast/pull/421)

## [3.1.0-beta2] - 2017-08-21

### Added

- Ability to configure how to cache backend authorizations [PR #396](https://github.com/3scale/apicast/pull/396)

### Fixed

- [THREESCALE-281](https://issues.jboss.org/browse/THREESCALE-281) Not loading services when APICAST\_SERVICES is empty [PR #401](https://github.com/3scale/apicast/pull/401)

## [3.1.0-beta1] - 2017-07-21

### Fixed

- Fixed CVE-2017-7512 [PR #393](https://github.com/3scale/apicast/pull/392)

### Changed

- APIcast module `balancer` method now accepts optional balancer [PR #362](https://github.com/3scale/apicast/pull/362)
- Extracted lua-resty-url [PR #384](https://github.com/3scale/apicast/pull/384)
- Extracted lua-resty-env [PR #386](https://github.com/3scale/apicast/pull/386)
- Do not load all services when APICAST\_SERVICES is set [PR #388](https://github.com/3scale/apicast/pull/388)

### Added

- APIcast published to [luarocks.org](https://luarocks.org/modules/3scale/apicast) [PR #366](https://github.com/3scale/apicast/pull/366)
- Support for passing remote configuratio URL through the CLI [PR #389](https://github.com/3scale/apicast/pull/389)
- CLI flag -b to load configuration on boot [PR #389](https://github.com/3scale/apicast/pull/389)
- OIDC support [PR #382](https://github.com/3scale/apicast/pull/382)

### Removed

- Keycloak / RH SSO integration replaced with OIDC [PR #382](https://github.com/3scale/apicast/pull/382)

## [3.1.0-alpha1] - 2017-05-05

### Changed

- Bump OpenResty version to [1.11.2.3](https://github.com/3scale/s2i-openresty/releases/tag/1.11.2.3-1) [PR #359](https://github.com/3scale/apicast/pull/359) 
- Upgraded lua-resty-http and lua-resty-jwt [PR #361](https://github.com/3scale/apicast/pull/361)

### Added

- Experimental caching proxy to the http client [PR #357](https://github.com/3scale/apicast/pull/357)

### Changed

- Print better errors when module loading fails [PR #360](https://github.com/3scale/apicast/pull/360)

## [3.0.0] - 2017-04-04

### Added

- Support for loading configration from custom URL [PR #323](https://github.com/3scale/apicast/pull/323)
- Turn on SSL/TLS validation by `OPENSSL_VERIFY` environment variable [PR #332](https://github.com/3scale/apicast/pull/332)
- Load trusted CA chain certificates [PR #332](https://github.com/3scale/apicast/pull/332)
- Support HTTP Basic authentication for client credentials when authorizing with RH-SSO [PR #336](https://github.com/3scale/apicast/pull/336)
- Show more information about the error when the module load fails [PR #348](https://github.com/3scale/apicast/pull/348)

### Changed

- Use `RESOLVER` before falling back to `resolv.conf` [PR #324](https://github.com/3scale/apicast/pull/324)
- Improve error logging when failing to download configuration [PR #335](https://github.com/3scale/apicast/pull/325)
- Service hostnames are normalized to lower case [PR #336](https://github.com/3scale/apicast/pull/326)
- Don't attempt to perform post\_action when request was handled without authentication [PR #343](https://github.com/3scale/apicast/pull/343)
- Store authorization responses with a ttl, if sent [PR #341](https://github.com/3scale/apicast/pull/341)

### Fixed

- Do not return stale service configuration when new one is available [PR #333](https://github.com/3scale/apicast/pull/333)
- Memory leak in every request [PR #339](https://github.com/3scale/apicast/pull/339)
- Remove unnecessary code and comments [PR #344](https://github.com/3scale/apicast/pull/344)
- JWT expiry not taken into account in authorization response cache [PR #283](https://github.com/3scale/apicast/pull/283) / [Issue #309](https://github.com/3scale/apicast/issues/309) / Fixed by [PR #341](https://github.com/3scale/apicast/pull/341)
- Memory leak in round robin balancer [PR #345](https://github.com/3scale/apicast/pull/345)
- Error when trying to determine status of failed request when downloading configuration [PR #350](https://github.com/3scale/apicast/pull/350)

## [3.0.0-beta3] - 2017-03-20

### Changed

- Use per request configuration when cache is disabled [PR #289](https://github.com/3scale/apicast/pull/289)
- Automatically expose all environment variables starting with `APICAST_` or `THREESCALE_` to nginx [PR #292](https://github.com/3scale/apicast/pull/292)
- Error log to show why downloading configuration failed [PR #306](https://github.com/3scale/apicast/pull/306)

### Added

- Backend HTTP client that uses cosockets [PR #295](https://github.com/3scale/apicast/pull/295)
- Ability to customize main section of nginx configuration (and expose more env variables) [PR #292](https://github.com/3scale/apicast/pull/292)
- Ability to lock service to specific configuration version [PR #293](https://github.com/3scale/apicast/pull/292)
- Ability to use Redis DB and password via `REDIS_URL` [PR #303](https://github.com/3scale/apicast/pull/303)
- Ability to Authenticate against API using RHSSO and OpenID Connect [PR #283](https://github.com/3scale/apicast/pull/283)

### Fixed
- `http_ng` client supports auth passsed in the url, and default client options if the request options are missing for methods with body (POST, PUT, etc.) [PR #310](https://github.com/3scale/apicast/pull/310)
- Fixed lazy configuration loader to recover from failures [PR #313](https://github.com/3scale/apicast/pull/313)
- Fixed undefined variable `p` in post\_action [PR #316](https://github.com/3scale/apicast/pull/316)
- Fixed caching of negative ttl by dnsmasq [PR #318](https://github.com/3scale/apicast/pull/318)

### Removed

- Removed support for sending Request logs [PR #296](https://github.com/3scale/apicast/pull/296)
- Support for parallel DNS query [PR #311](https://github.com/3scale/apicast/pull/311)

### Known Issues

- JWT expiry not taken into account in authorization response cache [PR #283](https://github.com/3scale/apicast/pull/283) / [Issue #309](https://github.com/3scale/apicast/issues/309)

## [3.0.0-beta2] - 2017-03-08

### Fixed

- Reloading of configuration with every request when cache is disabled [PR #287](https://github.com/3scale/apicast/pull/287)
- Auth caching is not used when OAuth method is used [PR #304](https://github.com/3scale/apicast/pull/304)

## [3.0.0-beta1] - 2017-03-03

### Changed
- Lazy load DNS resolver to improve performance [PR #251](https://github.com/3scale/apicast/pull/251)
- Execute queries to all defined nameservers in parallel [PR #260](https://github.com/3scale/apicast/pull/260)
- `RESOLVER` ENV variable overrides all other nameservers detected from `/etc/resolv.conf` [PR #260](https://github.com/3scale/apicast/pull/260)
- Use stale DNS cache when there is a query in progress for that record [PR #260](https://github.com/3scale/apicast/pull/260)
- Bump s2i-openresty to 1.11.2.2-2 [PR #260](https://github.com/3scale/apicast/pull/260)
- Echo API on port 8081 listens accepts any Host [PR #268](https://github.com/3scale/apicast/pull/268)
- Always use DNS search scopes [PR #271](https://github.com/3scale/apicast/pull/271)
- Reduce use of global objects [PR #273](https://github.com/3scale/apicast/pull/273)
- Configuration is using LRU cache [PR #274](https://github.com/3scale/apicast/pull/274)
- Management API not opened by default [PR #276](https://github.com/3scale/apicast/pull/276)
- Management API returns ready status with no services [PR #]()

### Added

* Danger bot to check for consistency in Pull Requests [PR #265](https://github.com/3scale/apicast/pull/265)
* Start local caching DNS server in the container [PR #260](https://github.com/3scale/apicast/pull/260)
* Management API to show the DNS cache [PR #260](https://github.com/3scale/apicast/pull/260)
* Extract correct Host header from the backend endpoint when backend host not provided [PR #267](https://github.com/3scale/apicast/pull/267)
* `APICAST_CONFIGURATION_CACHE` environment variable [PR #270](https://github.com/3scale/apicast/pull/270)
* `APICAST_CONFIGURATION_LOADER` environment variable [PR #270](https://github.com/3scale/apicast/pull/270)

### Removed

* Support for downloading configuration via curl [PR #266](https://github.com/3scale/apicast/pull/266)
* `AUTO_UPDATE_INTERVAL` environment variable [PR #270](https://github.com/3scale/apicast/pull/270)
* `APICAST_RELOAD_CONFIG` environment variable [PR #270](https://github.com/3scale/apicast/pull/270)
* `APICAST_MISSING_CONFIGURATION` environment variable [PR #270](https://github.com/3scale/apicast/pull/270)

## [3.0.0-alpha2] - 2017-02-06

### Added
- A way to override backend endpoint [PR #248](https://github.com/3scale/apicast/pull/248)

### Changed
- Cache all calls to `os.getenv` via custom module [PR #231](https://github.com/3scale/apicast/pull/231)
- Bump s2i-openresty to 1.11.2.2-1 [PR #239](https://github.com/3scale/apicast/pull/239)
- Use resty-resolver over nginx resolver for HTTP [PR #237](https://github.com/3scale/apicast/pull/237)
- Use resty-resolver over nginx resolver for Redis [PR #237](https://github.com/3scale/apicast/pull/237)
- Internal change to reduce global state [PR #233](https://github.com/3scale/apicast/pull/233)

### Fixed
- [OAuth] Return correct state value back to client

### Removed
- Nginx resolver directive auto detection. Rely on internal DNS resolver [PR #237](https://github.com/3scale/apicast/pull/237)

## [3.0.0-alpha1] - 2017-01-16
### Added
- A CHANGELOG.md to track important changes
- User-Agent header with APIcast version and system information [PR #214](https://github.com/3scale/apicast/pull/214)
- Try to load configuration from V2 API [PR #193](https://github.com/3scale/apicast/pull/193)

### Changed
- Require openresty 1.11.2 [PR #194](https://github.com/3scale/apicast/pull/194)
- moved development from `v2` branch to `master` [PR #209](https://github.com/3scale/apicast/pull/209)
- `X-3scale-Debug` HTTP header now uses Service Token [PR #217](https://github.com/3scale/apicast/pull/217)

## [2.0.0] - 2016-11-29
### Changed
- Major rewrite using JSON configuration instead of code generation.

[Unreleased]: https://github.com/3scale/apicast/compare/v3.2.0-alpha2...HEAD
[2.0.0]: https://github.com/3scale/apicast/compare/v0.2...v2.0.0
[3.0.0-alpha1]: https://github.com/3scale/apicast/compare/v2.0.0...v3.0.0-alpha1
[3.0.0-alpha2]: https://github.com/3scale/apicast/compare/v3.0.0-alpha1...v3.0.0-alpha2
[3.0.0-beta1]: https://github.com/3scale/apicast/compare/v3.0.0-alpha2...v3.0.0-beta1
[3.0.0-beta2]: https://github.com/3scale/apicast/compare/v3.0.0-beta1...v3.0.0-beta2
[3.0.0-beta3]: https://github.com/3scale/apicast/compare/v3.0.0-beta2...v3.0.0-beta3
[3.0.0]: https://github.com/3scale/apicast/compare/v3.0.0-beta3...v3.0.0
[3.1.0-alpha1]: https://github.com/3scale/apicast/compare/v3.0.0...v3.1.0-alpha1
[3.1.0-beta1]: https://github.com/3scale/apicast/compare/v3.1.0-alpha1...v3.1.0-beta1
[3.1.0-beta2]: https://github.com/3scale/apicast/compare/v3.1.0-beta1...v3.1.0-beta2
[3.1.0-rc1]: https://github.com/3scale/apicast/compare/v3.1.0-beta2...v3.1.0-rc1
[3.1.0-rc2]: https://github.com/3scale/apicast/compare/v3.1.0-rc1...v3.1.0-rc2
[3.1.0]: https://github.com/3scale/apicast/compare/v3.1.0-rc2...v3.1.0
[3.2.0-alpha1]: https://github.com/3scale/apicast/compare/v3.1.0...v3.2.0-alpha1
[3.2.0-alpha2]: https://github.com/3scale/apicast/compare/v3.2.0-alpha1...v3.2.0-alpha2<|MERGE_RESOLUTION|>--- conflicted
+++ resolved
@@ -22,12 +22,9 @@
 - 3scale configuration (staging/production) can be passed as `-3` or `--channel` on the CLI [PR #590](https://github.com/3scale/apicast/pull/590)
 - APIcast CLI loads environments defined by `APICAST_ENVIRONMENT` variable [PR #590](https://github.com/3scale/apicast/pull/590)
 - Endpoint in management API to retrieve all the JSON manifests of the policies [PR #592](https://github.com/3scale/apicast/pull/592)
-<<<<<<< HEAD
 - Development environment (`--dev`) starts with Echo policy unless some configuration is passed [PR #593](https://github.com/3scale/apicast/pull/593)
 - Added support for passing whole configuration as Data URL [PR #593](https://github.com/3scale/apicast/pull/593)
-=======
 - More complete global environment when loading environment policies [PR #596](https://github.com/3scale/apicast/pull/596)
->>>>>>> ec98c896
 
 ## Fixed
 

--- conflicted
+++ resolved
@@ -6,20 +6,12 @@
 
 ## [Unreleased]
 
-<<<<<<< HEAD
 ### Added
 
 - OpenTracing support [PR #669](https://github.com/3scale/apicast/pull/669)
 - Default value for the `caching_type` attribute of the caching policy config schema [#691](https://github.com/3scale/apicast/pull/691), [THREESCALE-845](https://issues.jboss.org/browse/THREESCALE-845)
 - Generate new policy scaffold from the CLI [PR #682](https://github.com/3scale/apicast/pull/682)
 - 3scale batcher policy [PR #685](https://github.com/3scale/apicast/pull/685)
-=======
-## [3.2.0-rc2] - 2018-05-11
-
-### Added
-
-- Default value for the `caching_type` attribute of the caching policy config schema [#691](https://github.com/3scale/apicast/pull/691), [THREESCALE-845](https://issues.jboss.org/browse/THREESCALE-845)
->>>>>>> 03bb068e
 
 ### Fixed
 
@@ -27,13 +19,23 @@
 
 ### Changed
 
-<<<<<<< HEAD
 - The upstream policy now performs the rule matching in the rewrite phase. This allows combining it with the URL rewriting policy – upstream policy regex will be matched against the original path if upstream policy is placed before URL rewriting in the policy chain, and against the rewritten path otherwise [PR #690](https://github.com/3scale/apicast/pull/690), [THREESCALE-852](https://issues.jboss.org/browse/THREESCALE-852)
 - The schema of the rate-limit policy has been adapted so it can be rendered by `react-jsonschema-form`, a library used in the 3scale UI. This is a breaking change. [PR #696](https://github.com/3scale/apicast/pull/696), [THREESCALE-888](https://issues.jboss.org/browse/THREESCALE-888)
-=======
+
+## [3.2.0-rc2] - 2018-05-11
+
+### Added
+
+- Default value for the `caching_type` attribute of the caching policy config schema [#691](https://github.com/3scale/apicast/pull/691), [THREESCALE-845](https://issues.jboss.org/browse/THREESCALE-845)
+
+### Fixed
+
+- Fixed set of valid values for the exit param of the Echo policy [PR #684](https://github.com/3scale/apicast/pull/684/)
+
+### Changed
+
 - The schema of the rate-limit policy has been adapted so it can be rendered by `react-jsonschema-form`, a library used in the 3scale UI. This is a breaking change. [PR #696](https://github.com/3scale/apicast/pull/696), [THREESCALE-888](https://issues.jboss.org/browse/THREESCALE-888)
 - The upstream policy now performs the rule matching in the rewrite phase. This allows combining it with the URL rewriting policy – upstream policy regex will be matched against the original path if upstream policy is placed before URL rewriting in the policy chain, and against the rewritten path otherwise [PR #690](https://github.com/3scale/apicast/pull/690), [THREESCALE-852](https://issues.jboss.org/browse/THREESCALE-852)
->>>>>>> 03bb068e
 
 ## [3.2.0-rc1] - 2018-04-24
 
